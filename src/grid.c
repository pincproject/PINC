--- conflicted
+++ resolved
@@ -355,11 +355,6 @@
                  MPI_COMM_WORLD, &status);
 	sliceOp(recvSlice, grid, d, offsetUpperPlace);
 
-<<<<<<< HEAD
-	MPI_Wait(&sendRequest, &status);
-
-=======
->>>>>>> 29ee5204
 }
 
 
@@ -928,11 +923,17 @@
 	int *subdomain = mpiInfo->subdomain;
 	int *nSubdomains = mpiInfo->nSubdomains;
 
+	//If periodic neutralize phi
+	int periodic = 0;
+	for(int d = 1; d < rank; d++){
+		if(bnd[d] == PERIODIC)	periodic = 1;
+	}
+	if(periodic)	gPeriodic(grid, mpiInfo);
+
 	//Lower edge
 	for(int d = 1; d < rank; d++){
 		if(subdomain[d-1] == 0){
-			if(bnd[d] == PERIODIC)	gPeriodic(grid, mpiInfo);
-			else if(bnd[d] == DIRICHLET) gDirichlet(grid, d, mpiInfo);
+			if(bnd[d] == DIRICHLET) gDirichlet(grid, d, mpiInfo);
 			else if(bnd[d] == NEUMANN)	gNeumann(grid, d, mpiInfo);
 		}
 	}
@@ -940,9 +941,8 @@
 	//Higher edge
 	for(int d = rank+1; d < 2*rank; d++){
 		if(subdomain[d-rank-1]==nSubdomains[d-rank-1]-1){
-			if(bnd[d] == PERIODIC)	gPeriodic(grid, mpiInfo);
-			else if(bnd[d] == DIRICHLET) gDirichlet(grid, d, mpiInfo);
-			else if(bnd[d] == NEUMANN)	gNeumann(grid, d, mpiInfo);
+			if(bnd[d] == DIRICHLET) gDirichlet(grid, d, mpiInfo);
+			if(bnd[d] == NEUMANN)	gNeumann(grid, d, mpiInfo);
 		}
 	}
 
@@ -1322,14 +1322,16 @@
 			   }
 		   }
 	   }
-	//Set in 0 at between domains (sendSlice is safe to use, since it is reset every time it is used)
-	//    double *slice = grid->sendSlice;
-	//    for(int j = 0; j < size[1]; j++)	slice[j] = 0;
-	//    if(subdomain[0] == 0)	setSlice(slice, grid, 1, 1);
-	//    if(subdomain[0] == nSubdomains[0])	setSlice(slice, grid, 1, 1);
+	// Set in 0 at between domains (sendSlice is safe to use, since it is reset every time it is used)
+	   double *slice = grid->sendSlice;
+	   for(int j = 0; j < sizeProd[4]; j++)	slice[j] = 0.;
+	   if(subdomain[0] == 0)	setSlice(slice, grid, 1, 1);
+
+	   for(int j = 0; j < sizeProd[4]; j++)	slice[j] = -0.;
+	   if(subdomain[0] == nSubdomains[0]/2)	setSlice(slice, grid, 1, 1);
    }
 
-
+	gHaloOp(setSlice, grid, mpiInfo, 0);
 
    // msg(STATUS, "%f", adSum(val, sizeProd[4]));
 
@@ -1354,7 +1356,7 @@
 	   for(int j = 1; j < size[1]-1; j++){
 		   for (int k = 1; k<size[2]-1; k++) {
 			   for(int l = 1; l < size[3]-1; l++){
-				   msg(STATUS|ONCE, "Not implemented for 1 domain");
+				   msg(WARNING, "Not implemented for 1 domain");
 				   ind = j*sizeProd[1] + k*sizeProd[2] + l*sizeProd[3];
 				   if(j < (trueSize[1]+1)/2.) val[ind] = 1.;
 				   // else if (k == trueSize[2]/2 || k == trueSize[2]) val[ind] = 0.;
@@ -1366,16 +1368,22 @@
 	   //Multi core
 	   long int J;	//Total domain position
 	   int half = nSubdomains[0]/2 * trueSize[1];
+	   msg(STATUS|ONCE, "Half = %d", half);
 	   for(int j = 1; j < size[1]-1; j++){
 		   for (int k = 1; k<size[2]-1; k++) {
 			   for(int l = 1; l < size[3]-1; l++){
 				   ind = j*sizeProd[1] + k*sizeProd[2] + l*sizeProd[3];
 				   if(subdomain[0]<nSubdomains[0]/2){
-					   J = j  + subdomain[0]*trueSize[1];
+					   J = j-1  + subdomain[0]*trueSize[1];
 					   val[ind] = -0.5*(half - J)*J;
+					   if(subdomain[0]==0 && k == 2 && l==2){
+						//    msg(STATUS, "J = %d", J);
+						//    msg(STATUS, "half = %d", half);
+						//    msg(STATUS, "");
+					   }
 				   }
 				   else{
-					   J = j + trueSize[1]* (subdomain[0]%(nSubdomains[0]/2));
+					   J = j-1 + trueSize[1]* (subdomain[0]%(nSubdomains[0]/2));
 					   val[ind] = -0.5*(J - half)*J;
 				   }
 			   }
@@ -1383,6 +1391,7 @@
 	   }
    }
 
+   gHaloOp(setSlice, grid, mpiInfo, 0);
    return;
 }
 
@@ -1410,8 +1419,6 @@
    return;
 
 }
-
-
 
 void fillPointCharge(Grid *grid , const MpiInfo *mpiInfo){
 
