--- conflicted
+++ resolved
@@ -92,11 +92,7 @@
 		charge[s]  *= weights[s];
 		mass[s]    *= weights[s];
 		density[s] /= weights[s];
-<<<<<<< HEAD
-		//printf("weights[%i] = %f \n",s,weights[s] );
-=======
 		
->>>>>>> 1baaa9d0
 	}
 
 	// Normalization
