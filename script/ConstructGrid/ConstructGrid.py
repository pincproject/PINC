--- conflicted
+++ resolved
@@ -35,7 +35,6 @@
 # BEGIN USER INPUT #
 ####################
 
-<<<<<<< HEAD
 def main():
     # Define up the grid: xmin,xmax,ymin,ymax,zmin,zmax,nnx,nny,nnz
     gridpar = [-6.4, 6.4,-6.4, 6.4,-6.4, 6.4, 128, 128, 128] #0.3125
@@ -63,33 +62,6 @@
     #transfo[1] = [-1.5,-1.5,-1.5,45,45,45,0.5,0.5,0.5]
     #transfo[1] = [2.6,2.6,2.6,0,0,0,1,1,1]
     #transfo[3] = [0.75,0.75,-0.75,45,-45,-45,2,5,5]
-=======
-# Define up the grid: xmin,xmax,ymin,ymax,zmin,zmax,nnx,nny,nnz
-gridpar = [0,64,0,64,0,64,64,64,64]
-#gridpar = [0,0.19634*32,0,0.19634*32,0,0.19634*32,32,32,32]
-
-# List if object files. (VTK tetrahedralized unstructered grid, i.e., bunch of triangles)
-infile = ["sphere"]
-#infile = ["box", "box"]
-# Outputfiles and comment.
-outfile = ["cylinder_64.grid.h5", "cylinder_64"]
-boundaryFile = ["bound.grid.h5", "bounding box"]
-# Object file contents. Provide one entry for each file in "infile".
-# [nr. of objects in file, tuple/coordinates of internal seed for each object before transformation (as much as needed), integer
-# identifier (one per file, assume all objects in file have the same floating potential) {-> Sigvald, we could use a predefined
-# number say "666" for insulators or dielectrics.} Note, the default is "0" for free voxels.]
-content[0] = [1, (0,0,0),1]
-#content[1] = [1, (0,0,0),2]
-#content[2] = [1, (0,0,0),3]
-#content[3] = [2, (0.1,0,0),(0.9,0,0),4]
-
-# Define the transformation. Provide one entry for each file in "infile".
-# Translate x,y,z; Rotate x,y,z (in degrees); Scale x,y,z
-transfo[0] = [32,32,16,0,0,0,15.,15.,15.]
-#transfo[1] = [-1.5,-1.5,-1.5,45,45,45,0.5,0.5,0.5]
-#transfo[1] = [2.6,2.6,2.6,0,0,0,1,1,1]
-#transfo[3] = [0.75,0.75,-0.75,45,-45,-45,2,5,5]
->>>>>>> 5d3056b7
 
     ####################
     # END USER INPUT   #
@@ -138,16 +110,6 @@
         ostop = time.time()
         print (" Compute time:", ostop-ostart, "sec.\n")
 
-<<<<<<< HEAD
-    # Write to file.
-    wstart = time.time()
-    print( " 4. Write output:")
-    grid = np.transpose(grid,(2, 0, 1))
-    gg.writeOutput(grid, gridpar, outfile)
-    gg.writeOutput(box, gridpar, boundaryFile)
-    wstop = time.time()
-    print (" Compute time:", wstop-wstart, "sec.\n")
-=======
 # Write to file.
 wstart = time.time()
 print( " 4. Write output:")
@@ -155,13 +117,12 @@
 gg.writeOutput(box, gridpar, boundaryFile)
 wstop = time.time()
 print (" Compute time:", wstop-wstart, "sec.\n")
->>>>>>> 5d3056b7
 
-    # Find total computing time.
-    stop = time.time()
-    print (" Total compute time:", stop-start, "sec.")
-    print ("\n All done, now go have a beer!\n")
-    return grid
+# Find total computing time.
+stop = time.time()
+print (" Total compute time:", stop-start, "sec.")
+print ("\n All done, now go have a beer!\n")
+return grid
 
 if __name__ == '__main__':
     grid = main()
