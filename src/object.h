/**
 * @file		object.h
 * @author		Jan Deca <jandeca@gmail.com>
 * @brief		All object-related functions are here.
 * @date		19.10.16
 */

#ifndef OBJECT_H
#define OBJECT_H

/**
 * @brief Represents an object
 */
typedef struct{
	Grid *domain;					///< Represents presence of objects
	long int *lookupInterior;		///< Indices of the interior of the objects
	long int *lookupInteriorOffset;	///< Offset in the above per object (nObjects+1 elements)
  long int *lookupSurface;        ///< Indices of the surface nodes of the objects
  long int *lookupSurfaceOffset;  ///< Offset in the above per object (nObjects+1 elements)
  double *capMatrixAll;              ///< Array holding the capacitance matrices for each object
  long int *capMatrixAllOffsets;         ///< Array holding the total sum of capMatrix elements (nObjects elements)
  double *capMatrixSum;    ///< total sum of elements in the capacitance matrix
<<<<<<< HEAD
	long int *exposedNodes; ///< conducting surface nodes of the object exposed to sunlight
  long int *exposedNodesOffset; ///< Offset in the above per object (nObjects+1 elements)
  double *conductingSurface; ///< the total area of conducting surface of each object exposed to the sun
  double *workFunction; ///< work function of the material of each object
  double *radiance; ///< Solar radiance in Photons/timestep
  double *bandEnergy;     ///< Energy in frequency band above work function energy of object
  int nObjects;					///< Number of objects
=======
	int nObjects;					///< Number of objects
	double *deltaPhi;
	double *rhoCorr;
	double *invNrSurfNod;
>>>>>>> f85ca685
} Object;


/**
 * @brief Object-plasma mode
 * @param 	ini
 *
 * Object-plasma mode uses the Capacitance matrix method to simulate an Object
 * imersed in plasma. The object is defined on a grid with same size as global
 * domain ......... TODO: fill in.
 *
 *
 *
 *
 *
 */
void oMode(dictionary *ini);
funPtr oMode_set(dictionary *ini);

/**
 * @brief Allocates an Object object
 * @param	ini			Input file
 * @return				Pointer to Object
 *
 * Remember to free using oFree().
 *
 * NB! Assumes 1 ghost point on all edges for now.
 */
Object *oAlloc(const dictionary *ini, const MpiInfo *mpiInfo, Units *units);

/**
 * @brief Frees allocated object
 * @param	obj     Object
 * @return	void
 */
void oFree(Object *obj);

/**
 * @brief	Opens .grid.h5-file to read in object
 * @param	ini				Dictionary to input file
 * @param	obj             Object
 * @param	mpiInfo			MpiInfo
 * @param	axisDenorm		Axis denormalization factor
 * @param	quantityDenorms	Quantity denormalization factor
 * @param	fName			Filename
 * @return	void
 * @see gOpenH5()
 *
 * Remember to call oCloseH5().
 *
 */
void oOpenH5(const dictionary *ini, Object *obj, const MpiInfo *mpiInfo,
             const Units *units, double denorm, const char *fName);
/**
 * @brief	Closes .grid.h5-file
 * @param	obj     Object
 * @return	void
 */
void oCloseH5(Object *obj);

/**
 * @brief	Read values from .grid.h5-field to Object
 * @param	obj             Object
 * @param	mpiInfo			MpiInfo
 * @return	void
 * @see gReadH5()
 *
 * Reads the input objects and creates the various lookup tables needed.
 */
void oReadH5(Object *obj, const MpiInfo *mpiInfo);

/**
 * @brief   Compute the capacitance matrix. (one big matrix containing all objects)
 * @param	obj		Object
 * @param	ini		input settings
 * @return	void
 *
 * Compute the capacitance matrix.
 */



 /**
  * @brief   tba
  * @param	obj		test
  * TODO:
  */
 long int oGatherSurfaceNodes(Object *obj, long int *nodCorLoc,long int *nodCorGlob,long int *lookupSurfOff, const MpiInfo *mpiInfo);


void oComputeCapacitanceMatrix(Object *obj, const dictionary *ini,
                               const MpiInfo *mpiInfo);

/**
 * @brief	Apply the capacitance matrix
 * @param   rho         Grid
 * @param   phi         Grid
 * @param	obj         Object
 * @param	mpiInfo		MpiInfo
 * @return	void
 *
 * Construct and solve equation 5 in Miyake_Usui_PoP_2009.
 */
void oApplyCapacitanceMatrix(Grid *rho, const Grid *phi, const Object *obj,
                             const MpiInfo *mpiInfo);

/**
 * @brief	Collect the charge inside each object
 * @param   pop         Population
 * @param   rhoObj      Grid
 * @param	obj         Object
 * @param	mpiInfo		MpiInfo
 * @return	void
 *
 * Collect the charge inside each object.
 */
void oCollectObjectCharge(Population *pop, Grid *rhoObj, Object *obj,
                          const MpiInfo *mpiInfo);


//Set the the object nodes of a grid to some value
void oSetObjectValues(Object *obj, Grid *grid, int nthObj, double value);

void oCollectPhotoelectronCharge(Population *pop, Grid *rhoObj, Grid *phi,
                                Object *obj, const MpiInfo *MpiInfo, const Units *units);

/**
 * TO IMPLEMENT!
 *
 */


/*
Finding particles in population close to object, discards
particles that will not intersect object next timestep
pop->vicinity contains index of particles that are close
to the object
*/
void oVicinityParticles(Population *pop, Object *obj);

//"collides" all particles based on collision type
void oParticleCollision(Population *pop, const Object *obj);

//Populates pop->collisions
void oFindParticleCollisions(Population *pop, Object *obj);

/**
 * @brief	Computes the local point a nearby particle with collide with an object
 * @param   pos         Position (population->)
 * @param   rhoObj      Grid
 * @param	obj         Object
 * @param	mpiInfo		MpiInfo
 * @return	void
 *
 * Computes the local point a nearby particle with collide with an object
 */
<<<<<<< HEAD
double *oFindIntersectPoint(Population *pop, long int id, Object *obj, 
                           const MpiInfo *mpiInfo);


double *oFindNearestSurfaceNodes(Population *pop, Object *obj, long int particleId);


void oSolFacingSurfaceNodes2(const dictionary *ini, Object *obj, const MpiInfo *mpiInfo);

//find nodes on obj tagged as metal, that directly face sunlight (direction of drift)
void oSolFacingSurfaceNodes(const dictionary *ini, Object *obj, const MpiInfo *mpiInfo);


/*
Integral of radiance for specific wavenumber to infinity, finds
number of photons that cause electrons to be emitted per timestep
*/
void oPlanckPhotonIntegral(dictionary *ini, const Units *units, Object *obj, Grid *phi);


/*
Integral of radiance for specific wavenumber to infinity, finds
total energy in Joule in the band per timetep
*/
void oPlanckEnergyIntegral(dictionary *ini, const Units *units, Object *obj);

=======
void oFindIntersectPoint(const Population *pop, long int id, double *surfNormal,
                        double *surfPoint, double *intersection);



/**
 * @brief   Check whether a certain node is a ghost node.
 * @param	grid	Grid
 * @param	node	long int
 * @return	bool
 */
bool isGhostNode(Grid *grid, long int node);
void oGhost(long int node, const int *nGhostLayersBefore,
            const int *nGhostLayersAfter, const int *trueSize,
            const long int *sizeProd, bool *ghost);
			
>>>>>>> f85ca685
#endif // OBJECT_H<|MERGE_RESOLUTION|>--- conflicted
+++ resolved
@@ -20,7 +20,6 @@
   double *capMatrixAll;              ///< Array holding the capacitance matrices for each object
   long int *capMatrixAllOffsets;         ///< Array holding the total sum of capMatrix elements (nObjects elements)
   double *capMatrixSum;    ///< total sum of elements in the capacitance matrix
-<<<<<<< HEAD
 	long int *exposedNodes; ///< conducting surface nodes of the object exposed to sunlight
   long int *exposedNodesOffset; ///< Offset in the above per object (nObjects+1 elements)
   double *conductingSurface; ///< the total area of conducting surface of each object exposed to the sun
@@ -28,12 +27,9 @@
   double *radiance; ///< Solar radiance in Photons/timestep
   double *bandEnergy;     ///< Energy in frequency band above work function energy of object
   int nObjects;					///< Number of objects
-=======
-	int nObjects;					///< Number of objects
 	double *deltaPhi;
 	double *rhoCorr;
 	double *invNrSurfNod;
->>>>>>> f85ca685
 } Object;
 
 
@@ -190,7 +186,6 @@
  *
  * Computes the local point a nearby particle with collide with an object
  */
-<<<<<<< HEAD
 double *oFindIntersectPoint(Population *pop, long int id, Object *obj, 
                            const MpiInfo *mpiInfo);
 
@@ -217,11 +212,6 @@
 */
 void oPlanckEnergyIntegral(dictionary *ini, const Units *units, Object *obj);
 
-=======
-void oFindIntersectPoint(const Population *pop, long int id, double *surfNormal,
-                        double *surfPoint, double *intersection);
-
-
 
 /**
  * @brief   Check whether a certain node is a ghost node.
@@ -234,5 +224,4 @@
             const int *nGhostLayersAfter, const int *trueSize,
             const long int *sizeProd, bool *ghost);
 			
->>>>>>> f85ca685
 #endif // OBJECT_H