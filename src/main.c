--- conflicted
+++ resolved
@@ -40,8 +40,8 @@
 	 */
 	iniClose(ini);
 	MPI_Barrier(MPI_COMM_WORLD);
-	//msg(STATUS,"PINC completed successfully!"); // Needs MPI
-    msg(STATUS,"All done, now go have a beer!");
+	msg(STATUS,"PINC completed successfully!"); // Needs MPI
+  //msg(STATUS,"All done, now go have a beer!");
 	MPI_Finalize();
 
 	return 0;
@@ -88,22 +88,13 @@
 	Population *pop = pAlloc(ini);
 	Grid *E   = gAlloc(ini, VECTOR);
 	Grid *rho = gAlloc(ini, SCALAR);
-<<<<<<< HEAD
-	Grid *rhoObj = gAlloc(ini, SCALAR);
-	Grid *res = gAlloc(ini, SCALAR);
-	Grid *phi = gAlloc(ini, SCALAR);
-	
-    Multigrid *mgRho = mgAlloc(ini, rho);
-    Multigrid *mgRhoObj = mgAlloc(ini, rhoObj);
-	Multigrid *mgRes = mgAlloc(ini, res);
-	Multigrid *mgPhi = mgAlloc(ini, phi);
-	
-    Object *obj = oAlloc(ini);
-=======
 	Grid *phi = gAlloc(ini, SCALAR);
 	void *solver = solverAlloc(ini, rho, phi);
-	// Object *obj = oAlloc(ini);
->>>>>>> 7efdbab5
+
+	  Grid *rhoObj = gAlloc(ini, SCALAR);
+		Multigrid *mgRho = mgAlloc(ini, rho);
+		Multigrid *mgRhoObj = mgAlloc(ini, rhoObj);
+		Object *obj = oAlloc(ini);
 
 	// Creating a neighbourhood in the rho to handle migrants
 	gCreateNeighborhood(ini, mpiInfo, rho);
@@ -119,30 +110,15 @@
 	/*
 	 * PREPARE FILES FOR WRITING
 	 */
-<<<<<<< HEAD
-	int rank = phi->rank;
-	double *denorm = malloc((rank-1)*sizeof(*denorm));
-	double *dimen = malloc((rank-1)*sizeof(*dimen));
-
-	for(int d = 1; d < rank;d++) denorm[d-1] = 1.;
-	for(int d = 1; d < rank;d++) dimen[d-1] = 1.;
-
-	pOpenH5(ini, pop, "pop");
-	gOpenH5(ini, rho, mpiInfo, denorm, dimen, "rho");
-    gOpenH5(ini, rhoObj, mpiInfo, denorm, dimen, "rhoObj");
-	gOpenH5(ini, phi, mpiInfo, denorm, dimen, "phi");
-	gOpenH5(ini, E,   mpiInfo, denorm, dimen, "E");
-
-    oOpenH5(ini, obj, mpiInfo, denorm, dimen, "test");
-    oReadH5(obj, mpiInfo);
-=======
 	pOpenH5(ini, pop, units, "pop");
 	gOpenH5(ini, rho, mpiInfo, units, units->chargeDensity, "rho");
 	gOpenH5(ini, phi, mpiInfo, units, units->potential, "phi");
 	gOpenH5(ini, E,   mpiInfo, units, units->eField, "E");
-  // oOpenH5(ini, obj, mpiInfo, units, 1, "test");
-  // oReadH5(obj, mpiInfo);
->>>>>>> 7efdbab5
+
+		// DIMENSIONS NEED TO BE CHECKED!!
+    gOpenH5(ini, rhoObj, mpiInfo, units, 1, "rhoObj");
+	  oOpenH5(ini, obj, mpiInfo, units, 1, "test");
+    oReadH5(obj, mpiInfo);
 
 	hid_t history = xyOpenH5(ini,"history");
 	pCreateEnergyDatasets(history,pop);
@@ -155,9 +131,9 @@
 	 */
 
     //Compute capacitance matrix
-    
+
     oComputeCapacitanceMatrix(obj, ini, mpiInfo);
-    
+
 	// Initalize particles
 	// pPosUniform(ini, pop, mpiInfo, rngSync);
 	pPosLattice(ini, pop, mpiInfo);
@@ -176,25 +152,21 @@
 	/*
 	 * INITIALIZATION (E.g. half-step)
 	 */
-    
+
     // Clean objects from any charge first.
     gZero(rhoObj);
     oCollectObjectCharge(pop, rhoObj, obj, mpiInfo);
     gZero(rhoObj);
-    
-    
+
+
 	// Get initial charge density
 	distr(pop, rho);
 	gHaloOp(addSlice, rho, mpiInfo, FROMHALO);
     gWriteH5(rho, mpiInfo, (double) 0);
 
 	// Get initial E-field
-<<<<<<< HEAD
-	solve(mgAlgo, mgRho, mgPhi, mgRes, mpiInfo);
-    gWriteH5(phi, mpiInfo, (double) 0);
-=======
 	solve(solver, rho, phi, mpiInfo);
->>>>>>> 7efdbab5
+	  gWriteH5(phi, mpiInfo, (double) 0);
 	gFinDiff1st(phi, E);
 	gHaloOp(setSlice, E, mpiInfo, TOHALO);
 	gMul(E, -1.);
@@ -237,11 +209,10 @@
 
         // Collect the charges on the objects.
         oCollectObjectCharge(pop, rhoObj, obj, mpiInfo);
-        
+
 		// Compute charge density
 		distr(pop, rho);
 		gHaloOp(addSlice, rho, mpiInfo, FROMHALO);
-<<<<<<< HEAD
         // Keep writing Rho here.
         gWriteH5(rho, mpiInfo, (double) n);
         gWriteH5(rhoObj, mpiInfo, (double) n);
@@ -249,10 +220,6 @@
         gAddTo(rho, rhoObj);
         gHaloOp(addSlice, rho, mpiInfo, FROMHALO);
 		//gAssertNeutralGrid(rho, mpiInfo);
-=======
-
-		// gAssertNeutralGrid(rho, mpiInfo);
->>>>>>> 7efdbab5
 
 		// Compute electric potential phi
 		// solve(mgAlgo, mgRho, mgPhi, mgRes, mpiInfo);
@@ -267,11 +234,12 @@
 		//gAssertNeutralGrid(phi, mpiInfo);
 
 		// Second run with solver to account for charges
-		oApplyCapacitanceMatrix(rho, phi, obj, mpiInfo);
-        solve(mgAlgo, mgRho, mgPhi, mgRes, mpiInfo);
-        //oApplyCapacitanceMatrix(rho, phi, obj, mpiInfo);
+		    oApplyCapacitanceMatrix(rho, phi, obj, mpiInfo);
         //solve(mgAlgo, mgRho, mgPhi, mgRes, mpiInfo);
-        
+				solve(solver, rho, phi, mpiInfo);
+				//oApplyCapacitanceMatrix(rho, phi, obj, mpiInfo);
+        //solve(mgAlgo, mgRho, mgPhi, mgRes, mpiInfo);
+
 		// Compute E-field
 		gFinDiff1st(phi, E);
 		gHaloOp(setSlice, E, mpiInfo, TOHALO);
@@ -321,16 +289,11 @@
 	xyCloseH5(history);
 
 	// Free memory
-<<<<<<< HEAD
-	mgFree(mgRho);
+	  mgFree(mgRho);
     mgFree(mgRhoObj);
-	mgFree(mgPhi);
-	mgFree(mgRes);
-=======
-	// sFree(solver);
-	// mgFreeSolver(solver);
+	//mgFree(mgPhi);
+	//mgFree(mgRes);
 	solverFree(solver);
->>>>>>> 7efdbab5
 	gFree(rho);
 	gFree(rhoObj);
 	gFree(phi);
