--- conflicted
+++ resolved
@@ -242,12 +242,8 @@
 
         // Loop over the nodes and fill the matrix
         for (long int i=0; i<totSNGlob; i++) {
-<<<<<<< HEAD
+			//gZero(phiCap);
             //msg(STATUS,"Solving capacitance matrix for node %ld of %ld for object %ld of %ld.", \
-=======
-			//gZero(phiCap);
-            msg(STATUS,"Solving capacitance matrix for node %ld of %ld for object %ld of %ld.", \
->>>>>>> f85ca685
                 i+1,totSNGlob,a+1,obj->nObjects);
 
             // Don't loop over cores who do not have any surface nodes.
@@ -673,24 +669,6 @@
 
     adSetAll(chargeCounter,obj->nObjects,0);//sets charge counter=0 for all objects
 
-<<<<<<< HEAD
-    long int *nodCorLoc = malloc((size+1)*sizeof(*nodCorLoc));
-    long int *nodCorGlob = malloc(obj->nObjects*(size+1)*sizeof(*nodCorGlob));
-
-    for (long int a=0; a<obj->nObjects; a++) {
-
-        long int nodesThisCore = lookupSurfOff[a+1] - lookupSurfOff[a];
-
-        // Let every core know how many surface nodes everybody has.
-        MPI_Allgather(&nodesThisCore, 1, MPI_LONG, nodCorLoc, 1, MPI_LONG, MPI_COMM_WORLD);
-
-        for(long int i=size-1;i>-1;i--) nodCorLoc[i+1]=nodCorLoc[i];
-        nodCorLoc[0] = 0;
-        alCumSum(nodCorLoc+1,nodCorLoc,size);
-
-        for (long int b=0; b<size+1; b++) nodCorGlob[a*(size+1)+b] = nodCorLoc[b];
-    }
-=======
     //long int *nodCorLoc = malloc((size+1)*sizeof(*nodCorLoc));
     long int *nodCorGlob = obj->capMatrixAllOffsets;//malloc(obj->nObjects*(size+1)*sizeof(*nodCorGlob));
 
@@ -707,7 +685,6 @@
 	//
     //     for (long int b=0; b<size+1; b++) nodCorGlob[a*(size+1)+b] = nodCorLoc[b];
     // }
->>>>>>> f85ca685
     //printf("obj->nObjects*(size+1) = %li \n",obj->nObjects*(size+1));
     //alPrint(nodCorGlob,obj->nObjects*(size+1));
     //alPrint(nodCorLoc,(size+1));
@@ -1538,13 +1515,9 @@
     free(obj->capMatrixAll);
     free(obj->capMatrixAllOffsets);
     free(obj->capMatrixSum);
-<<<<<<< HEAD
-
-=======
 	free(obj->rhoCorr);
 	free(obj->deltaPhi);
 	free(obj->invNrSurfNod);
->>>>>>> f85ca685
     free(obj);
 
 }
@@ -2292,17 +2265,8 @@
 		tStart(t);
 
 		// Move particles
-<<<<<<< HEAD
 		puMove(pop);
         //oObjectParticleInteraction(pop, obj);
-=======
-		// oRayTrace(pop, obj, deltaRho); <- do we need this still???
-
-
-
-		puMove(pop); //puMove(pop, obj); Do not change functions such that PINC does
-    // not work in other run modes!
->>>>>>> f85ca685
 
 
 
