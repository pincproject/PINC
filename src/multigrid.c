/**
 * @file		multigrid.c
 * @author		Gullik Vetvik Killie <gullikvk@student.matnat.uio.no>
 * @copyright	University of Oslo, Norway
 * @brief		Poisson Solver, multigrid.
 * @date		26.10.15
 *
 *
 * Functions dealing with the initialisation and destruction of multigrid structures and
 * a multigrid solver containing restriction, prolongation operatorors and smoothers
 *
 */


#include <stdio.h>
#include <stdlib.h>
#include <math.h>
#include <mpi.h>
#include "core.h"
#include "multigrid.h"

/******************************************************************************
 * 				Local functions
 *****************************************************************************/

funPtr mgSolve_set(dictionary *ini){
	return mgSolve;
}


void mgSetSolver(const dictionary *ini, Multigrid *multigrid){

	char *preSmoothName = iniGetStr(ini, "multigrid:preSmooth");
    char *postSmoothName = iniGetStr(ini, "multigrid:postSmooth");
    char *coarseSolverName = iniGetStr(ini, "multigrid:coarseSolver");

	int nDims = multigrid->grids[0]->rank-1;

	if(!strcmp(preSmoothName,"gaussSeidelRB")){
		if(nDims == 2)	multigrid->preSmooth = &mgGS2D;
		else if(nDims == 3) multigrid->preSmooth = &mgGS3D;
    } else if (!strcmp(preSmoothName, "jacobian")){
		if(nDims == 3) multigrid->preSmooth = &mgJacob3D;
		else multigrid->preSmooth = &mgJacobND;
 	} else if ((!strcmp(preSmoothName, "jacobianND"))){
		multigrid->preSmooth = &mgJacobND;
	} else if ((!strcmp(preSmoothName, "gaussSeidelRBND"))){
		multigrid->preSmooth = &mgGSND;
	} else {
    	msg(ERROR, "No Presmoothing algorithm specified");
    }

    if(!strcmp(postSmoothName,"gaussSeidelRB")){
		if(nDims == 2)	multigrid->postSmooth = &mgGS2D;
		else if(nDims == 3) multigrid->postSmooth = &mgGS3D;
		else msg(ERROR, "No postsmoothing algorithm set for dimensions %d", nDims);
	} else if (!strcmp(postSmoothName, "jacobian")){
		if(nDims == 3) multigrid->postSmooth = &mgJacob3D;
		else multigrid->postSmooth = &mgJacobND;
	} else if ((!strcmp(postSmoothName, "jacobianND"))){
		multigrid->postSmooth = &mgJacobND;
	} else if ((!strcmp(postSmoothName, "gaussSeidelRBND"))){
		multigrid->postSmooth = &mgGSND;
 	} else {
    	msg(ERROR, "No Postsmoothing algorithm specified");
    }

    if(!strcmp(coarseSolverName,"gaussSeidelRB")){
		if(nDims == 2)	multigrid->coarseSolv = &mgGS2D;
		else if(nDims == 3) multigrid->coarseSolv = &mgGS3D;
		else msg(ERROR, "No coarsesolver algorithm set for dimensions %d", nDims);
	} else if (!strcmp(coarseSolverName, "jacobian")){
		if(nDims == 3) multigrid->coarseSolv = &mgJacob3D;
		else multigrid->coarseSolv = &mgJacobND;
	} else if ((!strcmp(coarseSolverName, "jacobianND"))){
		multigrid->coarseSolv = &mgJacobND;
	} else if ((!strcmp(coarseSolverName, "gaussSeidelRBND"))){
		multigrid->coarseSolv = &mgGSND;
 	} else {
    	msg(ERROR, "No coarse Grid Solver algorithm specified");
    }

    free(preSmoothName);
    free(postSmoothName);
    free(coarseSolverName);
}

void mgsetRestrictProlong(const dictionary *ini,Multigrid *multigrid){
	char *restrictor = iniGetStr(ini, "multigrid:restrictor");
	char *prolongator = iniGetStr(ini, "multigrid:prolongator");

	int rank = multigrid->grids[0]->rank;

	if(!strcmp(restrictor, "halfWeight")){
		if(rank == 3)	multigrid->restrictor = &mgHalfRestrict2D;
		else if(rank == 4) multigrid->restrictor = &mgHalfRestrict3D;
		else msg(ERROR, "No restricting algorithm for D%d", rank-1);
	} else if(!strcmp(restrictor, "halfWeightND")){
		multigrid->restrictor = &mgHalfRestrictND;
	} else msg(ERROR, "No restrict stencil specified");

	if(!strcmp(prolongator, "bilinear")){
		if(rank == 3)	multigrid->prolongator = &mgBilinProl2D;
		else if(rank==4)	multigrid->prolongator = &mgBilinProl3D;
		else msg(ERROR, "No restricting algorithm for D%d", rank-1);
	} else if(!strcmp(prolongator, "bilinearND")){
		multigrid->prolongator = &mgBilinProlND;
	} else {
		msg(ERROR, "No prolongation stencil specified");
	}

	free(restrictor);
	free(prolongator);
}

MgAlgo getMgAlgo(const dictionary *ini){

	char *mgAlgo = iniGetStr(ini, "multigrid:cycle");

	MgAlgo algorithm;

	if(!strcmp(mgAlgo, "mgVRegular"))	algorithm = &mgVRegular;
	if(!strcmp(mgAlgo, "mgVRecursive"))	algorithm = &mgVRecursive;
	if(!strcmp(mgAlgo, "mgFMG"))		algorithm = &mgFMG;
	if(!strcmp(mgAlgo, "mgW"))			algorithm = &mgW;

	return algorithm;
}


Grid **mgAllocSubGrids(const dictionary *ini, Grid *grid,
						const int nLevels){

	//Gather information on finest grid
	Grid **grids = malloc((nLevels) * sizeof(Grid));

	int *trueSize = grid->trueSize;
	int *nGhostLayers = grid->nGhostLayers;
	double *stepSize = grid->stepSize;
	bndType *bnd = grid->bnd;
	int rank = grid->rank;

	//Set first grid to point to f grid
	grids[0] = grid;

	//Cycle through subgrids
	for(int q = 1; q < nLevels; q++){
		//Allocate
		int *subTrueSize = malloc(rank*sizeof(subTrueSize));
		int *subSize = malloc(rank *sizeof(*subSize));

		//Set first entries (nValues)
		subTrueSize[0] = trueSize[0];
		subSize[0] = subTrueSize[0];

		//The subgrid needs half the grid points
		for(int d = 1; d < rank; d++)	subTrueSize[d] = trueSize[d]/(pow(2,q));

		// Calculate the number of grid points (True points + ghost points)
		subSize[0] = trueSize[0];
		for(int d = 1 ; d < rank ; d ++){
			subSize[d] = subTrueSize[d] + nGhostLayers[d] + nGhostLayers[rank + d];
		}
		//Slice elements
		long int nSliceMax = 0;
		for(int d=0;d<rank;d++){
			long int nSlice = 1;
			for(int dd=0;dd<rank;dd++){
				if(dd!=d) nSlice *= subSize[dd];
			}
			if(nSlice>nSliceMax) nSliceMax = nSlice;
		}

		long int *subSizeProd = malloc((rank+1)*sizeof(*subSizeProd));
		ailCumProd(subSize, subSizeProd, rank);

		//Alloc slice and val
		double *val = malloc(subSizeProd[rank]*sizeof(*val));
		double *sendSlice = malloc(nSliceMax*sizeof(*sendSlice));
		double *recvSlice = malloc(nSliceMax*sizeof(*recvSlice));
		double *bndSlice = malloc(2*rank*nSliceMax*sizeof(*bndSlice));

		//Ghost layer vector
		int *subNGhostLayers = malloc(rank*2*sizeof(*subNGhostLayers));
		for(int d = 0; d < 2*rank; d++)	subNGhostLayers[d] = nGhostLayers[d];

		//Copying boundaries and stepSize
		bndType *subBnd = malloc(rank*2*sizeof(*subBnd));
		for(int d = 0; d < 2*rank; d++)	subBnd[d] = bnd[d];



		double *subStepSize = malloc(rank*sizeof(*subStepSize));
		for(int d = 0; d < rank; d++)	subStepSize[d] = stepSize[d];


		//Assign to grid
		Grid *grid = malloc(sizeof(Grid));
		grid->val = val;
		grid->rank = rank;
		grid->size = subSize;
		grid->trueSize = subTrueSize;
		grid->sizeProd = subSizeProd;
		grid->nGhostLayers = subNGhostLayers;
		grid->stepSize = subStepSize;

		grid->sendSlice = sendSlice;
		grid->recvSlice = recvSlice;
		grid->bndSlice = bndSlice;
		grid->h5 = 0;
		grid->bnd = subBnd;

		grids[q] = grid;
	}

	return grids;
}

/*************************************************
 *		Inline functions
 ************************************************/

 inline static void loopRedBlack2D(double *rhoVal,double *phiVal,long int *sizeProd, int *trueSize, int kEdgeInc,
 				long int g){

 	long int gj = g + sizeProd[1];
 	long int gjj= g - sizeProd[1];
 	long int gk = g + sizeProd[2];
 	long int gkk= g - sizeProd[2];

 	for(int k = 1; k < trueSize[2]; k +=2){
 		for(int j = 1; j < trueSize[1]; j += 2){
 			phiVal[g] = 0.25*(	phiVal[gj] + phiVal[gjj] +
 								phiVal[gk] + phiVal[gkk] + rhoVal[g]);
 			g	+=2;
 			gj	+=2;
 			gjj	+=2;
 			gk	+=2;
 			gkk	+=2;
 		}
 		g	+=kEdgeInc;
 		gj	+=kEdgeInc;
 		gjj	+=kEdgeInc;
 		gk	+=kEdgeInc;
 		gkk	+=kEdgeInc;
 	}

 	return;
 }

 inline static void loopRedBlack3D(double *rhoVal,double *phiVal,long int *sizeProd, int *trueSize, int kEdgeInc, int lEdgeInc,
 				long int g){

 	long int gj = g + sizeProd[1];
 	long int gjj= g - sizeProd[1];
 	long int gk = g + sizeProd[2];
 	long int gkk= g - sizeProd[2];
 	long int gl = g + sizeProd[3];
 	long int gll= g - sizeProd[3];

 	for(int l = 0; l<trueSize[3]; l+=2){
 		for(int k = 0; k < trueSize[2]; k+=2){
 			for(int j = 0; j < trueSize[1]; j+=2){
 				phiVal[g] = 0.125*(phiVal[gj] + phiVal[gjj] +
 								phiVal[gk] + phiVal[gkk] +
 								phiVal[gl] + phiVal[gll] + rhoVal[g]);
 				g	+=2;
 				gj	+=2;
 				gjj	+=2;
 				gk	+=2;
 				gkk	+=2;
 				gl	+=2;
 				gll	+=2;
 			}
 		g	+=kEdgeInc;
 		gj	+=kEdgeInc;
 		gjj	+=kEdgeInc;
 		gk	+=kEdgeInc;
 		gkk	+=kEdgeInc;
 		gl	+=kEdgeInc;
 		gll	+=kEdgeInc;
	}
 	g	+=lEdgeInc;
 	gj	+=lEdgeInc;
 	gjj	+=lEdgeInc;
 	gk	+=lEdgeInc;
 	gkk	+=lEdgeInc;
 	gl	+=lEdgeInc;
 	gll	+=lEdgeInc;
 	}

 	return;
 }



/*************************************************
 *		DEFINITIONS
 ************************************************/

<<<<<<< HEAD
/*************************************************
 *		RUNS
 ************************************************/


 void mgRun(dictionary *ini){

 	//Mpi
 	MpiInfo *mpiInfo = gAllocMpi(ini);

 	//Rand Seed
 	gsl_rng *rng = gsl_rng_alloc(gsl_rng_mt19937);

 	//Grids
 	Grid *phi = gAlloc(ini, SCALAR);
 	Grid *rho = gAlloc(ini, SCALAR);
 	Grid *res= gAlloc(ini, SCALAR);
 	Grid *sol = gAlloc(ini, SCALAR);
 	Grid *error =gAlloc(ini, SCALAR);

 	//Multilevel grids
 	Multigrid *mgPhi = mgAlloc(ini, phi);
 	Multigrid *mgRho = mgAlloc(ini, rho);
 	Multigrid *mgRes = mgAlloc(ini, res);

 	MgAlgo mgAlgo = getMgAlgo(ini);

	msg(STATUS, "\nMultigrid settings: \n nLevels = %d \n nPreSmooth = %d \n nCoarseSolve = %d \n nPostSmooth = %d",
		mgRho->nLevels, mgRho->nPreSmooth, mgRho->nCoarseSolve, mgRho->nPostSmooth);
	// if(mpiInfo->mpiRank == 0){
	// 	aiPrint(mpiInfo->nSubdomains, 3);
	// 	aiPrint(&rho->trueSize[1], 3);
	// }
	msg(STATUS, "mgLevels = %d", mgRho->nLevels);

 	int rank = rho->rank;
 	Timer *t = tAlloc(rank);

 	// double tol = 77000.;
 	// double err = tol+1.;

 	//Compute stuff
 	fillHeaviside(rho, 1, mpiInfo);
 	fillHeaviSol(sol, 1, mpiInfo);
 	// fillPointCharge(rho, mpiInfo);
 	// fillPolynomial(rho, mpiInfo);
 	// fillPointSol(sol, mpiInfo);
 	// fillExp(sol, mpiInfo);
 	// fillSin(rho, mpiInfo);
 	// fillSinSol(sol, mpiInfo);
 	// fillCst(rho, mpiInfo);
 	// fillRng(rho, mpiInfo, rng);

 	// gHaloOp(setSlice, sol, mpiInfo);
 	// gFinDiff2nd3D(rho, sol);

 	gNeutralizeGrid(rho, mpiInfo);

	double tol = 0.01;
	double avgError = 1;
	double errSquared;
	double resSquared;
	int run = 1;

	while(avgError>tol){
		// Run solver
		tStart(t);
		mgSolve(mgAlgo, mgRho, mgPhi, mgRes, mpiInfo);
		tStop(t);

		//Compute error
		mgCompError(phi, sol, error);
		// avgError = mgAvgError(error, mpiInfo);
		errSquared = mgSumTrueSquared(error, mpiInfo);
		avgError = errSquared/gTotTruesize(error, mpiInfo);

		// if(!(run%10))	msg(STATUS, "Avg e^2 = %.2e", errSquared);
		run++;
	}

	resSquared = mgSumTrueSquared(res, mpiInfo);
	msg(STATUS, "Avg e^2 = %f", avgError);
	msg(STATUS, "Residual squared (res^2) = %f", resSquared);
	msg(STATUS, "Number of Cycles: %d", run);
	if(mpiInfo->mpiRank==0) tMsg(t->total, "Time spent: ");


 	/*********************************************************************
 	 *			STORE GRIDS
 	 ********************************************************************/
	int runNumber = iniGetInt(ini, "time:startTime");

	// if(runNumber == 0){
	// 	double *denorm = malloc((rank-1)*sizeof(*denorm));
	// 	double *dimen = malloc((rank-1)*sizeof(*dimen));
	//
	// 	for(int d = 1; d < rank;d++) denorm[d-1] = 1.;
	// 	for(int d = 1; d < rank;d++) dimen[d-1] = 1.;
	//
	// 	//(Re)Compute E, error and residual
	// 	gHaloOp(setSlice, phi, mpiInfo, 0);
	// 	gNeutralizeGrid(phi, mpiInfo);
	// 	gBnd(phi, mpiInfo);
	// 	gFinDiff1st(phi, E);
	// 	mgCompError(phi,sol,error);
	// 	mgResidual(res,rho, phi, mpiInfo);
	//
	//
	// 	gOpenH5(ini, E, mpiInfo, denorm, dimen, "E_0");
	// 	gWriteH5(E, mpiInfo, 0.);
	// 	gCloseH5(E);
	//
	// 	gOpenH5(ini, sol, mpiInfo, denorm, dimen, "sol_0");
	// 	gWriteH5(sol, mpiInfo, 0.);
	// 	gCloseH5(sol);
	//
	// 	gOpenH5(ini, error, mpiInfo, denorm, dimen, "error_0");
	// 	gWriteH5(error, mpiInfo, 0.);
	// 	gCloseH5(error);
	//
	//
	// 	//Saving lvl of grids
	// 	char fName[12];
	// 	for(int lvl = 0; lvl <mgRho->nLevels; lvl ++){
	//
	// 		rho = mgRho->grids[lvl];
	// 		phi = mgPhi->grids[lvl];
	// 		res = mgRes->grids[lvl];
	//
	// 		sprintf(fName, "rho_%d", lvl);
	// 		gOpenH5(ini, rho, mpiInfo, denorm, dimen, fName);
	// 		sprintf(fName, "phi_%d", lvl);
	// 		gOpenH5(ini,  phi, mpiInfo, denorm, dimen, fName);
	// 		sprintf(fName, "res_%d", lvl);
	// 		gOpenH5(ini, res, mpiInfo, denorm, dimen, fName);
	//
	//
	// 		gWriteH5(rho,mpiInfo,0.);
	// 		gWriteH5(phi,mpiInfo,0.);
	// 		gWriteH5(res,mpiInfo,0.);
	//
	// 		gCloseH5(phi);
	// 		gCloseH5(rho);
	// 		gCloseH5(res);
	//
	// 	}
	//
	//
	// 	free(denorm);
	// 	free(dimen);
	//
	// }

	/**************************************************************
	*		Store time spent
	*************************************************************/

	hid_t timer = xyOpenH5(ini,"timer");
	if(runNumber == 0)	xyCreateDataset(timer,"time");
	if(runNumber == 0)	xyCreateDataset(timer, "cycles");
	//  xyCreateDataset(timer,"time");
	xyWrite(timer,"time",(double) runNumber,(double) t->total,MPI_MAX);
	xyWrite(timer,"cycles",(double) runNumber,(double) run,MPI_MAX);
	xyCloseH5(timer);



 	tFree(t);
 	gFreeMpi(mpiInfo);

 	gsl_rng_free(rng);

 	return;
 }

=======
>>>>>>> 789e037a


/*************************************************
 * 		ALLOCATIONS
 * 		DESTRUCTORS
 ************************************************/


Multigrid *mgAlloc(const dictionary *ini, Grid *grid){

	//Multigrid
	int nLevels = iniGetInt(ini, "multigrid:mgLevels");
	int nMGCycles = iniGetInt(ini, "multigrid:mgCycles");
	int nPreSmooth = iniGetInt(ini, "multigrid:nPreSmooth");
	int nPostSmooth = iniGetInt(ini, "multigrid:nPostSmooth");
	int nCoarseSolve = iniGetInt(ini, "multigrid:nCoarseSolve");
	//Load data
	int nDims = grid->rank-1;
	int *trueSize = grid->trueSize;


	//Sanity checks
	if(nLevels<1) msg(ERROR, "Multi Grid levels is 0, need 1 grid level \n");
	if(nLevels==1) msg(WARNING, "Multi Grid levels is 1, using Gauss-Seidel Red'Black \n");

	if(!nMGCycles) msg(ERROR, "MG cycles is 0 \n");


	// Sanity check (true grid points need to be a multiple of 2^(multigrid levels)
	for(int d = 0; d < nDims; d++){
		if(trueSize[d+1] % (int) 2*(nLevels-1)){ //Sloppy and wrong
			msg(ERROR, "The number of True Grid Points needs to be a multiple of 2^nLevels");
		}
	}

	Grid **grids = mgAllocSubGrids(ini, grid, nLevels);

	//Store in multigrid struct
    Multigrid *multigrid = malloc(sizeof(Multigrid));

    multigrid->nLevels = nLevels;
    multigrid->nMGCycles = nMGCycles;
	multigrid->nPreSmooth = nPreSmooth;
	multigrid->nPostSmooth = nPostSmooth;
	multigrid->nCoarseSolve = nCoarseSolve;
    multigrid->grids = grids;

    //Setting the algorithms to be used, pointer functions
	mgSetSolver(ini, multigrid);
	mgsetRestrictProlong(ini, multigrid);

  	return multigrid;

}

void mgFree(Multigrid *multigrid){

	Grid **grids = multigrid->grids;
	int nLevels = multigrid->nLevels;

	for(int n = 1; n < nLevels; n++){
		gFree(grids[n]);
	}
	free(multigrid);

	return;
}

/******************************************************
 *		Iterative Solvers
 *****************************************************/

void mgJacobND(Grid *phi,const Grid *rho, const int nCycles, const  MpiInfo *mpiInfo){
	// Warning not optimized
	//Common variables
	int rank = phi->rank;
	long int *sizeProd = phi->sizeProd;

	//Seperate values
	double *phiVal = phi->val;
	double *rhoVal = rho->val;

	//Temporary value
	static double *tempVal = NULL;
	if(tempVal==NULL)tempVal = malloc(sizeProd[rank]*sizeof(*tempVal));

	//Indexes for how to increase and domain of trueGrid
	long int gStep;
	//This is not valid for more Halo layers
	long int gStart = alSum(&sizeProd[1], rank-1 );
	long int gEnd 	= sizeProd[rank]-gStart;

	double coeff = 1./(2*(rank-1));

	for(int c = 0; c < nCycles; c++){
		adSetAll(tempVal, sizeProd[rank], 0.);
		for(int r = 1; r < rank; r++){
			gStep = sizeProd[r];
			for(long int g = gStart; g < gEnd; g++){
				tempVal[g] += (	phiVal[g+gStep] + phiVal[g-gStep]);
				}
		}

		for(long int g = gStart; g < gEnd; g++) tempVal[g] += rhoVal[g];
		adScale(tempVal, sizeProd[rank], coeff);
		// for(long int g = gStart; g < gEnd; g++) phiVal[g] = tempVal[g];

		phi->val = tempVal;
        tempVal = phiVal;

		gHaloOp(setSlice, phi, mpiInfo, TOHALO);
		gBnd(phi, mpiInfo);

		phiVal = phi->val;


	}

	return;
}

void mgJacob1D(Grid *phi,const Grid *rho, const int nCycles, const  MpiInfo *mpiInfo){

	//Seperate values
	double *phiVal = phi->val;
	double *rhoVal = rho->val;

	int *size = phi->size;
	long int *sizeProd = phi->sizeProd;

	//Temporary value
	static double *tempVal = NULL;
	if(tempVal==NULL)tempVal = malloc(sizeProd[2]*sizeof(*tempVal));

	double sum = 0.;

	for(int c = 0; c < nCycles; c++){
		for(int g = 1; g <size[1]-1; g++){
			tempVal[g] = 0.5*(phiVal[g+1] + phiVal[g-1] + rhoVal[g]);
		}

		//Periodic
		tempVal[0] = tempVal[size[1]-2];
		tempVal[size[1]-1] = tempVal[1];

		//Check if total is varying from zero
		sum = 0.;
		for(int g = 1; g < size[1]-1; g++) sum += tempVal[g];
		if(sum > 1. || sum < -1.)	msg(WARNING, "totSum to high: %f", sum);

		//Swap stuff
		phi->val = tempVal;
		tempVal = phiVal;
		phiVal = phi->val;

	}

}

void mgJacob3D(Grid *phi,const Grid *rho, const int nCycles, const  MpiInfo *mpiInfo){

	//Common variables
	int rank = phi->rank;
	long int *sizeProd = phi->sizeProd;

	//Seperate values
	double *phiVal = phi->val;
	double *rhoVal = rho->val;

	//Temporary value
	double *tempVal = malloc (sizeProd[rank]*sizeof(*tempVal));
	double coeff = 1./6;

	for(int c = 0; c < nCycles; c++){
		// Index of neighboring nodes
		long int g =  sizeProd[1] + sizeProd[2] + sizeProd[3];

		long int gj = sizeProd[1];
		long int gjj= -sizeProd[1];
		long int gk = sizeProd[2];
		long int gkk= -sizeProd[2];
		long int gl = sizeProd[3];
		long int gll= -sizeProd[3];

		long int end = sizeProd[rank] - 2*g;

		for(long int q = 0; q < end; q++){
			tempVal[g] = coeff*(phiVal[gj] + phiVal[gjj] +
								phiVal[gk] + phiVal[gkk] +
								phiVal[gl] + phiVal[gll] +
								+ rhoVal[g]);

			gj++;
			gjj++;
			gk++;
			gkk++;
			gl++;
			gll++;
		}

		for(long int q = 0; q < sizeProd[rank]; q++) phiVal[q] = tempVal[q];

		gHaloOp(setSlice, phi, mpiInfo, TOHALO);
		gBnd(phi, mpiInfo);

	}

	free(tempVal);

	return;
}

static void mgGSNDInner(double *phiVal, const double *rhoVal, double *coeff, long int *g,
	const int *rank,const int *nGhostLayersBefore, const int *nGhostLayersAfter,
	const int *trueSize, const long int *sizeProd){

	if(*sizeProd==1){
		//proceed x direction
		int q;
		for(q = 0; q < *trueSize; q+=2){
			int gStep;
			phiVal[*g] = 0;
			for(int r = 0; r < *rank-1; r++){
				gStep 	= *(sizeProd+r);
				phiVal[*g] += phiVal[*g+gStep] + phiVal[*g-gStep];
			}
			phiVal[*g] += rhoVal[*g];
			phiVal[*g] *= *coeff;
			*g += 2;
		}
		*g += *nGhostLayersBefore + *nGhostLayersAfter + (2*(*g%2)-1);
	} else {
		//Go down a dimension
		int q;
		for(q = 0; q < *trueSize; q++){
			mgGSNDInner(phiVal, rhoVal, coeff, g, rank, nGhostLayersBefore-1, nGhostLayersAfter-1, trueSize-1, sizeProd-1);
		}
		*g += *(sizeProd)*(*nGhostLayersBefore + *nGhostLayersAfter)+ (2*(*g%2)-1);
	}

	return;
}

void mgGSND(Grid *phi, const Grid *rho, int nCycles, const MpiInfo *mpiInfo){
	// Warning not optimized
	//Common variables
	int rank = phi->rank;
	long int *sizeProd = phi->sizeProd;
	int *trueSize = phi->trueSize;
	int *nGhostLayers = phi->nGhostLayers;

	//Seperate values
	double *phiVal = phi->val;
	double *rhoVal = rho->val;

	//Index
	long int gStart = alSum(&sizeProd[1], rank-1 );
	double coeff = 1./(2*(rank-1));

	for(int c = 0; c < nCycles; c++){
		//Black pass
		long int g  = gStart;
		mgGSNDInner(phiVal, rhoVal, &coeff, &g, &rank, &nGhostLayers[rank-1], &nGhostLayers[2*rank-1],
			&trueSize[rank-1], &sizeProd[rank-1]);

		gHaloOp(setSlice, phi, mpiInfo, TOHALO);
		gBnd(phi, mpiInfo);

		//Red pass
		g = gStart +1;
		mgGSNDInner(phiVal, rhoVal, &coeff, &g, &rank, &nGhostLayers[rank-1], &nGhostLayers[2*rank-1],
			&trueSize[rank-1], &sizeProd[rank-1]);

		gHaloOp(setSlice, phi, mpiInfo, TOHALO);
		gBnd(phi, mpiInfo);

	}

	return;

}


void mgGS2D(Grid *phi, const Grid *rho, int nCycles, const MpiInfo *mpiInfo){

	//Common variables
	int *trueSize = phi->trueSize;
	int *nGhostLayers = phi->nGhostLayers;
	long int *sizeProd = phi->sizeProd;
	int rank = phi->rank;

	//Seperate values
	double *phiVal = phi->val;
	double *rhoVal = rho->val;

	//Indexes
	long int g;

	for(int c = 0; c < nCycles;c++){

		//Increments
		int kEdgeInc = nGhostLayers[2] + nGhostLayers[rank + 2] + sizeProd[2];

		/**************************
		 *	Red Pass
		 *************************/
		//Odd numbered rows
		g = nGhostLayers[1] + sizeProd[2];
		loopRedBlack2D(rhoVal, phiVal, sizeProd, trueSize, kEdgeInc, g);

		//Even numbered columns
		g = nGhostLayers[1] + 1 + 2*sizeProd[2];
		loopRedBlack2D(rhoVal, phiVal, sizeProd, trueSize, kEdgeInc, g);

		gHaloOp(setSlice, phi, mpiInfo, TOHALO);
		// gBnd(rho,mpiInfo);
		// gBnd(phi,mpiInfo);


		/***********************************
		 *	Black pass
		 **********************************/
		//Odd numbered rows
		g = nGhostLayers[1] + 1 + sizeProd[2];
		loopRedBlack2D(rhoVal, phiVal, sizeProd, trueSize, kEdgeInc, g);

		//Even numbered columns
		g = nGhostLayers[1] + 2*sizeProd[2];
		loopRedBlack2D(rhoVal, phiVal, sizeProd, trueSize, kEdgeInc, g);


		gHaloOp(setSlice, phi, mpiInfo, TOHALO);
		// gBnd(rho,mpiInfo);
		// gBnd(phi,mpiInfo);

	}


	return;
}


void mgGS3D(Grid *phi, const Grid *rho, int nCycles, const MpiInfo *mpiInfo){

	//Common variables
	int *trueSize = phi->trueSize;
	int *size = phi->size;
	int *nGhostLayers = phi->nGhostLayers;
	long int *sizeProd = phi->sizeProd;

	//Seperate values
	double *phiVal = phi->val;
	double *rhoVal = rho->val;

	//Indexes
	long int g;
	int gj = sizeProd[1];
	int gk = sizeProd[2];
	int gl = sizeProd[3];

	double coeff = 1./6.;

	for(int c = 0; c < nCycles; c++){


		/*********************
		 *	Red Pass
		 ********************/
		g = sizeProd[3]*nGhostLayers[3];
		for(int l = 0; l < trueSize[3];l++){
			for(int k = 0; k < size[2]; k++){
				for(int j = 0; j < size[1]; j+=2){
					phiVal[g] = coeff*(	phiVal[g+gj] + phiVal[g-gj] +
										phiVal[g+gk] + phiVal[g-gk] +
										phiVal[g+gl] + phiVal[g-gl] + rhoVal[g]);
					g	+=2;
				}

				// g+=(-1 + 2*(k%2))*(-1 + 2*(l%2));

				if(l%2){
					if(k%2)	g+=1; else g-=1;
				} else {
					if(k%2) g-=1; else g+=1;
				}

			}
			if(l%2) g-=1; else g+=1;
			// g -= -1 + 2*(l%2);
		}

		gHaloOp(setSlice, phi, mpiInfo, TOHALO);
		gBnd(phi, mpiInfo);

		/*********************
		 *	Black pass
		 ********************/
		 g = sizeProd[1] + sizeProd[3]*nGhostLayers[3];
		 for(int l = 0; l < trueSize[3];l++){
		 	for(int k = 0; k < size[2]; k++){
		 		for(int j = 0; j < size[1]; j+=2){
		 			phiVal[g] = coeff*(	phiVal[g+gj] + phiVal[g-gj] +
		 								phiVal[g+gk] + phiVal[g-gk] +
		 								phiVal[g+gl] + phiVal[g-gl] + rhoVal[g]);

		 			g	+=2;
		 		}
					if(l%2){
						if(k%2)	g-=1; else g+=1;
					} else {
						if(k%2) g+=1; else g-=1;
					}
				// g+=(-1 + 2*(k%2))*(-1 + 2*(l%2));


		 	}
				if(l%2) g+=1; else g-=1;
			// g -= -1 + 2*(l%2);
		 }

		gHaloOp(setSlice, phi, mpiInfo, TOHALO);
		gBnd(phi, mpiInfo);
	}


	return;
}



void mgGS3DNew(Grid *phi, const Grid *rho, int nCycles, const MpiInfo *mpiInfo){

	//Common variables
	int *trueSize = phi->trueSize;
	int *nGhostLayers = phi->nGhostLayers;
	long int *sizeProd = phi->sizeProd;
	int rank = phi->rank;

	//Seperate values
	double *phiVal = phi->val;
	double *rhoVal = rho->val;

	//Indexes
	long int g;

	int kEdgeInc = (nGhostLayers[1] + nGhostLayers[rank+1]) + sizeProd[2];
	int lEdgeInc = (nGhostLayers[2] + nGhostLayers[rank+2])*sizeProd[2] + sizeProd[3];


	for(int c = 0; c < nCycles;c++){

		/**************************
		 *	Red Pass
		 *************************/
		//Odd layers - Odd Rows
		g = nGhostLayers[1]*sizeProd[1] + nGhostLayers[2]*sizeProd[2] + nGhostLayers[3]*sizeProd[3];
		loopRedBlack3D(rhoVal, phiVal, sizeProd, trueSize, kEdgeInc, lEdgeInc, g);

		//Odd layers - Even Rows
		g = (nGhostLayers[1]+1)*sizeProd[1] + (nGhostLayers[2]+1)*sizeProd[2] + nGhostLayers[3]*sizeProd[3];
		loopRedBlack3D(rhoVal, phiVal, sizeProd, trueSize, kEdgeInc, lEdgeInc,	g);

		//Even layers - Odd Rows
		g = (nGhostLayers[1])*sizeProd[1] + (nGhostLayers[2])*sizeProd[2] + (nGhostLayers[3]+1)*sizeProd[3];
		loopRedBlack3D(rhoVal, phiVal, sizeProd, trueSize, kEdgeInc, lEdgeInc,	g);

		//Even layers - Even Rows
		g = (nGhostLayers[1] + 1)*sizeProd[1] + (nGhostLayers[2]+1)*sizeProd[2] + (nGhostLayers[3]+1)*sizeProd[3];
		loopRedBlack3D(rhoVal, phiVal, sizeProd, trueSize, kEdgeInc, lEdgeInc,	g);

		gHaloOp(setSlice, phi, mpiInfo, TOHALO);

		/***********************************
		 *	Black pass
		 **********************************/
		 //Odd layers - Odd Rows
 		g = (nGhostLayers[1]*sizeProd[1]+1) + nGhostLayers[2]*sizeProd[2] + nGhostLayers[3]*sizeProd[3];
 		loopRedBlack3D(rhoVal, phiVal, sizeProd, trueSize, kEdgeInc, lEdgeInc,	g);

 		//Odd layers - Even Rows
 		g = (nGhostLayers[1])*sizeProd[1] + (nGhostLayers[2]+1)*sizeProd[2] + nGhostLayers[3]*sizeProd[3];
 		loopRedBlack3D(rhoVal, phiVal, sizeProd, trueSize, kEdgeInc, lEdgeInc,	g);

 		//Even layers - Odd Rows
 		g = (nGhostLayers[1])*sizeProd[1] + (nGhostLayers[2])*sizeProd[2] + (nGhostLayers[3]+1)*sizeProd[3];
 		loopRedBlack3D(rhoVal, phiVal, sizeProd, trueSize, kEdgeInc, lEdgeInc,	g);

		//Even layers - Even Rows
 		g = (nGhostLayers[1]+1)*sizeProd[1] + (nGhostLayers[2]+1)*sizeProd[2] + (nGhostLayers[3]+1)*sizeProd[3];
 		loopRedBlack3D(rhoVal, phiVal, sizeProd, trueSize, kEdgeInc, lEdgeInc,	g);

		gHaloOp(setSlice, phi, mpiInfo, TOHALO);
	}


	return;
}

/***********************************************************
 *			RESTRICTORS/PROLONGATORS
 **********************************************************/


void mgHalfRestrict3D(const Grid *fine, Grid *coarse){

	//Load fine grid
	double *fVal = fine->val;
	long int *fSizeProd = fine->sizeProd;
	int rank = fine->rank;
	int *nGhostLayers = fine->nGhostLayers;

	//Load coarse grid
	double *cVal = coarse->val;
	long int *cSizeProd = coarse->sizeProd;
	int *cTrueSize = coarse->trueSize;


	//Indexes
	long int c = cSizeProd[1]*nGhostLayers[1] + cSizeProd[2]*nGhostLayers[2] + cSizeProd[3]*nGhostLayers[3];

	long int f = fSizeProd[1]*nGhostLayers[1] + fSizeProd[2]*nGhostLayers[2] + fSizeProd[3]*nGhostLayers[3];
	long int fj  = f + fSizeProd[1];
	long int fjj = f - fSizeProd[1];
	long int fk  = f + fSizeProd[2];
	long int fkk = f - fSizeProd[2];
	long int fl  = f + fSizeProd[3];
	long int fll = f - fSizeProd[3];

	int cKEdgeInc = nGhostLayers[2] + nGhostLayers[rank + 2];
	int fKEdgeInc = nGhostLayers[2] + nGhostLayers[rank + 2] + fSizeProd[2];
	int cLEdgeInc = (nGhostLayers[3] + nGhostLayers[rank + 3])*cSizeProd[2];
	int fLEdgeInc = (nGhostLayers[3] + nGhostLayers[rank + 3])*fSizeProd[2] + fSizeProd[3];

	double coeff = 1./12.;


	//Cycle Coarse grid
	for(int l = 0; l<cTrueSize[3]; l++){
		for(int k = 0; k < cTrueSize[2]; k++){
			for(int j = 0; j < cTrueSize[1]; j++){
				cVal[c] = coeff*(6*fVal[f] + fVal[fj] + fVal[fjj] + fVal[fk] + fVal[fkk] + fVal[fl] + fVal[fll]);
				c++;
				f  +=2;
				fj +=2;
				fjj+=2;
				fk +=2;
				fkk+=2;
				fl +=2;
				fll+=2;
			}
			c  += cKEdgeInc;
			f  += fKEdgeInc;
			fj += fKEdgeInc;
			fjj+= fKEdgeInc;
			fk += fKEdgeInc;
			fkk+= fKEdgeInc;
			fl += fKEdgeInc;
			fll+= fKEdgeInc;
		}
		c  += cLEdgeInc;
		f  += fLEdgeInc;
		fj += fLEdgeInc;
		fjj+= fLEdgeInc;
		fk += fLEdgeInc;
		fkk+= fLEdgeInc;
		fl += fLEdgeInc;
		fll+= fLEdgeInc;
	}

	return;
}

void mgHalfRestrict2D(const Grid *fine, Grid *coarse){

	//Load fine grid
	double *fVal = fine->val;
	long int *fSizeProd = fine->sizeProd;
	int rank = fine->rank;
	int *nGhostLayers = fine->nGhostLayers;

	//Load coarse grid
	double *cVal = coarse->val;
	long int *cSizeProd = coarse->sizeProd;
	int *cSize = coarse->size;

	//Indexes
	long int c = cSizeProd[2] + cSizeProd[1];

	long int f = fSizeProd[2] + fSizeProd[1];
	long int fj = f + fSizeProd[1];
	long int fjj = f - fSizeProd[1];
	long int fk = f + fSizeProd[2];
	long int fkk = f - fSizeProd[2];

	int cKEdgeInc = nGhostLayers[2] + nGhostLayers[rank + 2];
	int fKEdgeInc = cKEdgeInc + fSizeProd[2];

	//Cycle Coarse grid
	for(int k = nGhostLayers[2]; k < cSize[2]-nGhostLayers[rank + 2]; k++){
		for(int j = nGhostLayers[1]; j < cSize[1]-nGhostLayers[rank+1]; j++){
			cVal[c] = 0.125*(4*fVal[f] + fVal[fj] + fVal[fjj] + fVal[fk] + fVal[fkk]);
			c++;
			f  +=2;
			fj +=2;
			fjj+=2;
			fk +=2;
			fkk+=2;
		}
		c  += cKEdgeInc;
		f  += fKEdgeInc;
		fj += fKEdgeInc;
		fjj+= fKEdgeInc;
		fk += fKEdgeInc;
		fkk+= fKEdgeInc;
	}

	return;
}

static void mgHalfRestrictNDInner(const double **fVal, double **cVal, const int *rank,
		const int *nGhostLayersBefore, const int *nGhostLayersAfter,
		const int *cTrueSize, const long int *cSizeProd, const long int *fSizeProd){

	if(*cSizeProd==1){

		*fVal += *fSizeProd**nGhostLayersBefore;
		*cVal += *cSizeProd**nGhostLayersBefore;

		double coeff = 2.*(*rank-1);
		for(int c = 0; c < *cTrueSize; c++){

			**cVal = coeff*(**fVal);
			for(int r = 0; r < *rank-1; r++){
				**cVal += *(*fVal + *(fSizeProd + r)) + *(*fVal - *(fSizeProd + r));
			}
			*fVal += 2;
			(*cVal)++;
		}

		*fVal += *fSizeProd**nGhostLayersAfter;
		*cVal += *cSizeProd**nGhostLayersAfter;

	} else {

		*fVal += *fSizeProd**nGhostLayersBefore;
		*cVal += *cSizeProd**nGhostLayersBefore;

		for(int j=0;j<*cTrueSize;j++){
			mgHalfRestrictNDInner(fVal, cVal, rank, nGhostLayersBefore-1, nGhostLayersAfter-1,
				cTrueSize-1, cSizeProd-1, fSizeProd-1);
			*fVal += *fSizeProd;
		}

		*fVal += *fSizeProd**nGhostLayersAfter;
		*cVal += *cSizeProd**nGhostLayersAfter;

	}

	return;
}

void mgHalfRestrictND(const Grid *fine, Grid *coarse){

	//Load fine grid
	const double *fVal = fine->val;
	long int *fSizeProd = fine->sizeProd;
	int rank = fine->rank;
	int *nGhostLayers = fine->nGhostLayers;

	//Load coarse grid
	double *cVal = coarse->val;
	long int *cSizeProd = coarse->sizeProd;
	int *cTrueSize = coarse->trueSize;

	double coeff = 1./((rank-1)*4);

	mgHalfRestrictNDInner(&fVal, &cVal, &rank, &nGhostLayers[rank-1], &nGhostLayers[2*rank-1],
			&cTrueSize[rank-1], &cSizeProd[rank-1], &fSizeProd[rank-1] );

	//Note! cVal is incremented through, start at index 0
	adScale(coarse->val, coarse->sizeProd[rank], coeff);
}

static void mgCtoFND(double **fVal, const double **cVal,
		const int *nGhostLayersBefore, const int *nGhostLayersAfter,
		const int *cTrueSize, const long int *cSizeProd, const long int *fSizeProd){

	if(*cSizeProd==1){

		*fVal += *fSizeProd**nGhostLayersBefore;
		*cVal += *cSizeProd**nGhostLayersBefore;

		for(int c = 0; c < *cTrueSize; c++){

			**fVal = **cVal;
			*fVal += 2;
			(*cVal)++;

		}

		*fVal += *fSizeProd**nGhostLayersAfter;
		*cVal += *cSizeProd**nGhostLayersAfter;

	} else {

		*fVal += *fSizeProd**nGhostLayersBefore;
		*cVal += *cSizeProd**nGhostLayersBefore;

		for(int j=0;j<*cTrueSize;j++){
			mgCtoFND(fVal, cVal, nGhostLayersBefore-1, nGhostLayersAfter-1,
				cTrueSize-1, cSizeProd-1, fSizeProd-1);
			*fVal += *fSizeProd;
		}

		*fVal += *fSizeProd**nGhostLayersAfter;
		*cVal += *cSizeProd**nGhostLayersAfter;

	}

	return;
}

static void mgProlInner(double **val, int r, int rank,
			const int *nGhostLayersBefore, const int *nGhostLayersAfter,
		 	const int *trueSize, const int *size, const long int *sizeProd){

	if(*sizeProd==1){

		*val += *sizeProd**nGhostLayersBefore;

		int step = *(sizeProd+r-1);

		for(int j = 0; j<*trueSize; j+=2){
			**val = 0.5*(*(*val+step)+ *(*val-step));
			(*val)+=2;
		}

		*val += *sizeProd**nGhostLayersAfter;

	} else {

		*val += *sizeProd**nGhostLayersBefore;

		for(int j=0;j<*trueSize;j++){
			mgProlInner(val, r, rank-1,nGhostLayersBefore-1,nGhostLayersAfter-1,
				trueSize-1,size-1, sizeProd-1);
			*val += *sizeProd*(rank-2 < r);
			j += (rank-2 < r);
		}
		*val += *sizeProd**nGhostLayersAfter;
	}

	return;
}

void mgBilinProlND(Grid *fine, const Grid *coarse,const  MpiInfo *mpiInfo){
	//Load fine grid
	double *fVal = fine->val;
	long int *fSizeProd = fine->sizeProd;
	int *fSize = fine->size;
	int *fTrueSize = fine->trueSize;
	int rank = fine->rank;
	int *nGhostLayers = fine->nGhostLayers;

	//Load coarse grid
	const double *cVal = coarse->val;
	long int *cSizeProd = coarse->sizeProd;
	int *cTrueSize = coarse->trueSize;

	//Direct insertion of coarse grid
	mgCtoFND(&fVal, &cVal, &nGhostLayers[rank-1], &nGhostLayers[2*rank-1],
			&cTrueSize[rank-1], &cSizeProd[rank-1], &fSizeProd[rank-1]);

	//Interpolating from high -> low dimension
	for(int r = rank-1; r >0; r--){
		//Reset *fVal
		fVal = &fine->val[fSizeProd[r]];
		gHaloOpDim(setSlice, fine, mpiInfo, r, TOHALO);
		mgProlInner(&fVal, r, rank, &nGhostLayers[rank-1], &nGhostLayers[2*rank-1],
					&fTrueSize[rank-1],&fSize[rank-1], &fSizeProd[rank-1]);

	}

}


void mgBilinProl3D(Grid *fine, const Grid *coarse,const  MpiInfo *mpiInfo){

	//Load fine grid
	double *fVal = fine->val;
	long int *fSizeProd = fine->sizeProd;
	int *fSize = fine->size;
	int *fTrueSize =fine->trueSize;
	int rank = fine->rank;
	int *nGhostLayers = fine->nGhostLayers;

	//Load coarse grid
	double *cVal = coarse->val;
	long int *cSizeProd = coarse->sizeProd;
	int *cTrueSize = coarse->trueSize;

	//Help Indexes
	long int f = fSizeProd[1] + fSizeProd[2] + fSizeProd[3];
	long int c = cSizeProd[1] + cSizeProd[2] + cSizeProd[3];
	long int fNext;
	long int fPrev;

	//Edge jumps
	int cKEdgeInc = nGhostLayers[2] + nGhostLayers[rank + 2];
	int fKEdgeInc = cKEdgeInc + fSizeProd[2];
	int cLEdgeInc = (nGhostLayers[3] + nGhostLayers[rank + 3])*cSizeProd[2];
	int fLEdgeInc = (nGhostLayers[3] + nGhostLayers[rank + 3])*fSizeProd[2] + fSizeProd[3];

	//Direct insertion c->f
	for(int l = 0; l < cTrueSize[3]; l++){
		for(int k = 0; k < cTrueSize[2]; k++){
			for(int j = 0; j < cTrueSize[1]; j++){
				fVal[f] = cVal[c];
				c++;
				f+=2;
			}
			c+= cKEdgeInc;
			f+= fKEdgeInc;
		}
		c+= cLEdgeInc;
		f+= fLEdgeInc;
	}

	//Filling ghostlayer
	gHaloOpDim(setSlice, fine, mpiInfo, 3, TOHALO);

	//Interpolation 3rd Dim
	f = fSizeProd[1] + fSizeProd[2] + 2*fSizeProd[3];
	fNext = f + fSizeProd[3];
	fPrev = f - fSizeProd[3];

	for(int l = 0; l < fTrueSize[3]; l+=2){
		for(int k = 0; k < fSize[2]; k+=2){
			for(int j = 0; j < fSize[1]; j+=2){
				fVal[f] = 0.5*(fVal[fPrev]+fVal[fNext]);
				f +=2;
				fNext +=2;
				fPrev +=2;
			}
			f		+=fSizeProd[2];
			fNext 	+=fSizeProd[2];
			fPrev 	+=fSizeProd[2];
		}
		f		+=fSizeProd[3];
		fNext 	+=fSizeProd[3];
		fPrev 	+=fSizeProd[3];
	}

	gHaloOpDim(setSlice, fine, mpiInfo, 2, TOHALO);

	//Interpolation 2nd Dim
	f = fSizeProd[1] + 2*fSizeProd[2] + fSizeProd[3];
	fNext = f + fSizeProd[2];
	fPrev = f - fSizeProd[2];

	for(int l = 0; l < fTrueSize[3]; l++){
		for(int k = 0; k < fSize[2]; k+=2){
			for(int j = 0; j < fSize[1]; j+=2){
				fVal[f] = 0.5*(fVal[fPrev]+fVal[fNext]);
				f +=2;
				fNext +=2;
				fPrev +=2;
			}
			f		+=fSizeProd[2];
			fNext 	+=fSizeProd[2];
			fPrev 	+=fSizeProd[2];
		}
	}

	gHaloOpDim(setSlice, fine, mpiInfo, 1, TOHALO);

	//Interpolation 2nd Dim
	f = 2*fSizeProd[1] + fSizeProd[2] + fSizeProd[3];
	fNext = f + fSizeProd[1];
	fPrev = f - fSizeProd[1];

	for(int l = 0; l < fTrueSize[3]; l++){
		for(int k = 0; k < fTrueSize[2]; k++){
			for(int j = 0; j < fSize[1]; j+=2){
				fVal[f] = 0.5*(fVal[fPrev]+fVal[fNext]);
				f +=2;
				fNext +=2;
				fPrev +=2;
			}
		}
		f		+=2*fSizeProd[2];
		fNext 	+=2*fSizeProd[2];
		fPrev 	+=2*fSizeProd[2];
	}


	return;
}


void mgBilinProl2D(Grid *fine, const Grid *coarse, const MpiInfo *mpiInfo){

	//Load fine grid
	double *fVal = fine->val;
	long int *fSizeProd = fine->sizeProd;
	int *fSize = fine->size;
	int rank = fine->rank;
	int *nGhostLayers = fine->nGhostLayers;

	//Load coarse grid
	double *cVal = coarse->val;
	long int *cSizeProd = coarse->sizeProd;
	int *cSize = coarse->size;

	//Help Indexes
	long int f = fSizeProd[2] + fSizeProd[1];
	long int c = cSizeProd[2] + cSizeProd[1];
	long int fNext;
	long int fPrev;

	int cKEdgeInc = nGhostLayers[2] + nGhostLayers[rank + 2];
	int fKEdgeInc = cKEdgeInc + fSizeProd[2];

	//Direct insertion c->f
	for(int k = nGhostLayers[2]; k < cSize[2]-nGhostLayers[rank + 2]; k++){
		for(int j = nGhostLayers[1]; j < cSize[1]-nGhostLayers[rank+1]; j++){
			fVal[f] = cVal[c];
			c++;
			f+=2;
		}
		c+= cKEdgeInc;
		f+= fKEdgeInc;
	}

	//Filling ghost cells
	gHaloOpDim(setSlice, fine, mpiInfo, 2, TOHALO);

 	f= fSizeProd[1];
	fNext = f + fSizeProd[2];
	fPrev = f - fSizeProd[2];
	//Odd numbered columns, interpolating vertically
	for(int k = 0; k < fSize[2]; k+=2){
		for(int j = 0; j < fSize[1]; j+=2){
			fVal[f] += 0.5*(fVal[fPrev]+fVal[fNext]);
			f 		+= 2;
			fNext 	+= 2;
			fPrev 	+= 2;
		}
		f		+= fSizeProd[2];
		fNext 	+= fSizeProd[2];
		fPrev 	+= fSizeProd[2];
	}

	//Filling ghost cells
	gHaloOpDim(setSlice, fine, mpiInfo, 1, TOHALO);

	//Even numbered columns, interpolating horizontally
	f = 0;
	fNext = f + fSizeProd[1];
	fPrev = f - fSizeProd[1];

	for(int k = 0; k < fSize[2]; k+=1){
		for(int j = 0; j < fSize[1]; j+=2){
			fVal[f] += 0.5*(fVal[fPrev]+fVal[fNext]);
			f 		+= 2;
			fNext 	+= 2;
			fPrev 	+= 2;
		}
	}

	return;
}

void mgRestrictBnd(Multigrid *mgGrid){

	int nLevels = mgGrid->nLevels;
	Grid **grid = mgGrid->grids;
	int rank = grid[0]->rank;

	//Set inside grid loop
	double *fineBnd;
	double *coarseBnd;
	int *fineSize;
	int *coarseSize;


	//Restrict down all grids
	for(int lvl = 0; lvl < nLevels-1; lvl++ ){
		//Setting size and
		fineSize = grid[lvl]->size;
		fineBnd = grid[lvl]->bndSlice;
		long int nFineSlice = 0;

		coarseBnd = grid[lvl+1]->bndSlice;
		coarseSize = grid[lvl+1]->size;
		long int nCoarseSlice = 0;

		//Number of elements in slice
		for(int d=0;d<rank;d++){
			long int nSlice = 1;
			for(int dd=0;dd<rank;dd++){
				if(dd!=d) nSlice *= fineSize[dd];
			}
			if(nSlice>nFineSlice) nFineSlice = nSlice;
		}


		for(int d=0;d<rank;d++){
			long int nSlice = 1;
			for(int dd=0;dd<rank;dd++){
				if(dd!=d) nSlice *= coarseSize[dd];
			}
			if(nSlice>nCoarseSlice) nCoarseSlice = nSlice;
		}


		/**************************************************
		 *		This is probably not correct for nonconstant
		 * 		boundaries
		 *************************************************/
		//Lower part
		for(int d = 1; d < rank; d++){
			for(int s = 0; s < nCoarseSlice; s++){
				coarseBnd[s + (nCoarseSlice * d)] = fineBnd[2*s + (nFineSlice*d)];
			}
		}

		//Upper part
		for(int d = rank+1; d < 2*rank; d++){
			for(int s = 0; s < nCoarseSlice; s++){
				coarseBnd[s + (nCoarseSlice * d)] = fineBnd[2*s + (nFineSlice*d)];
			}
		}


	}


}

/*******************************************************
 *			VARIOUS COMPUTATIONS (RESIDUAL)
 ******************************************************/

void mgResidual(Grid *res, const Grid *rho, const Grid *phi,const MpiInfo *mpiInfo){

	//Load
	long int *sizeProd = res->sizeProd;
	int rank = res->rank;
	double *resVal = res->val;
	double *rhoVal = rho->val;

	//Should consider changing to function pointers
	if(rank == 4){
		gFinDiff2nd3D(res, phi);
	} else {
		gFinDiff2ndND(res,phi);
	}

	for (long int g = 0; g < sizeProd[rank]; g++) resVal[g] += rhoVal[g];

	return;
}


double mgResMass3D(Grid *grid, MpiInfo *mpiInfo){

	//Load MPI
	int mpiRank = mpiInfo->mpiRank;
	int mpiSize = mpiInfo->mpiSize;

	//Load
	int rank = grid->rank;
	int *size = grid->size;
	long int *sizeProd = grid->sizeProd;
	int *nGhostLayers = grid->nGhostLayers;
	double *val = grid->val;

	double mass = 0;
	double massRecv;

	//Cycle start and edge jumps
	long int g = nGhostLayers[1]*sizeProd[1] + nGhostLayers[2]*sizeProd[2] + nGhostLayers[3]*sizeProd[3];
	int kEdgeInc = (nGhostLayers[1]+nGhostLayers[1+rank])*sizeProd[1];
	int lEdgeInc = (nGhostLayers[2]+nGhostLayers[2+rank])*sizeProd[2];

	// int index = 0;

	//Cycle through true grid
	for(int l = nGhostLayers[3]; l < size[3]-nGhostLayers[rank+3]; l++){
		for(int k = nGhostLayers[2]; k < size[2]-nGhostLayers[rank+2]; k++){
			for(int j = nGhostLayers[1]; j < size[1]-nGhostLayers[rank+1]; j++){
				mass += abs(val[g]);//*val[g];
				// mass += val[g]*val[g];
				g++;
			}
			g+=kEdgeInc;
		}
		g+=lEdgeInc;
	}

	if(mpiRank != 0) MPI_Send(&mass, 1, MPI_DOUBLE, 0, mpiRank, MPI_COMM_WORLD);
	if(mpiRank == 0){
		for(int r = 1; r < mpiSize; r++){
			MPI_Recv(&massRecv, 1, MPI_DOUBLE, r, r, MPI_COMM_WORLD, MPI_STATUS_IGNORE);
			mass += massRecv;
		}
	}

	return mass;
}

double	mgAvgError(Grid *phi,Grid *sol,Grid *error,MpiInfo *mpiInfo){

	mgCompError(phi, sol, error);
	double avgError = mgSumTrueSquared(error, mpiInfo);

	return avgError;
}



void mgCompError(const Grid *numerical,const Grid *analytical, Grid *error){

	gCopy(numerical, error);
	gSubFrom(error, analytical);

	return;
}

double mgSumTrueSquared(Grid *error,const MpiInfo *mpiInfo){

	//Square and sum
	gSquare(error);
	double sum = gSumTruegrid(error);

	//Reduce
	MPI_Allreduce(&sum, &sum, 1, MPI_DOUBLE, MPI_SUM, MPI_COMM_WORLD);

	return sum;
}


void parseMGOptim(dictionary *ini, Multigrid *multigrid){


	return;
}



/*****************************************************
 *			MG CYCLES
 ****************************************************/

 void inline static mgVRecursiveInner(int level, int bottom, int top, Multigrid *mgRho, Multigrid *mgPhi,
  									Multigrid *mgRes, const MpiInfo *mpiInfo){


 	//Solve and return at coarsest level
 	if(level == bottom){
 		gHaloOp(setSlice, mgPhi->grids[level], mpiInfo, TOHALO);
		gHaloOp(setSlice, mgRho->grids[level], mpiInfo, TOHALO);
		gNeutralizeGrid(mgRho->grids[level], mpiInfo);
 		mgRho->coarseSolv(mgPhi->grids[level], mgRho->grids[level], mgRho->nCoarseSolve, mpiInfo);
		gBnd(mgPhi->grids[level], mpiInfo);
 		mgRho->prolongator(mgRes->grids[level-1], mgPhi->grids[level], mpiInfo);

 		return;
 	}

 	//Gathering info
 	int nPreSmooth = mgRho->nPreSmooth;
 	int nPostSmooth= mgRho->nPostSmooth;

 	Grid *phi = mgPhi->grids[level];
 	Grid *rho = mgRho->grids[level];
 	Grid *res = mgRes->grids[level];

 	//Boundary
 	gHaloOp(setSlice, rho, mpiInfo, TOHALO);
 	gNeutralizeGrid(rho,mpiInfo);

 	//Prepare to go down
 	mgRho->preSmooth(phi, rho, nPreSmooth, mpiInfo);
 	mgResidual(res, rho, phi, mpiInfo);
 	gHaloOp(setSlice, res, mpiInfo, TOHALO);

 	//Go down
 	mgRho->restrictor(res, mgRho->grids[level + 1]);

	//Repeat level + 1
 	mgVRecursiveInner(level + 1, bottom, top, mgRho, mgPhi, mgRes, mpiInfo);

 	//Prepare to go up
 	gAddTo( phi, res );

 	gHaloOp(setSlice, phi,mpiInfo, TOHALO);
 	gBnd(phi,mpiInfo);
 	mgRho->postSmooth(phi, rho, nPostSmooth, mpiInfo);
	gBnd(phi, mpiInfo);

 	//Go up
 	if(level >top){
		mgRho->prolongator(mgRes->grids[level-1], phi, mpiInfo);
 	}

 	return;
 }

 void mgVRecursive(int level, int bottom, int top, Multigrid *mgRho, Multigrid *mgPhi,
  					Multigrid *mgRes, const MpiInfo *mpiInfo){

 	mgVRecursiveInner(level, bottom, top, mgRho, mgPhi, mgRes, mpiInfo);

 	return;
 }


void mgVRegular(int level, int bottom, int top, Multigrid *mgRho, Multigrid *mgPhi,
 									Multigrid *mgRes, const MpiInfo *mpiInfo){

	//Gathering info
	int nPreSmooth = mgRho->nPreSmooth;
	int nPostSmooth= mgRho->nPostSmooth;
	int nCoarseSolv= mgRho->nCoarseSolve;

	//Needed grids
	Grid *phi;
	Grid *rho;
	Grid *res;

	//Solvers
	void (*coarseSolv)(Grid *phi, const Grid *rho, const int nCycles,
		const MpiInfo *mpiInfo) = mgRho->coarseSolv;
	void (*postSmooth)(Grid *phi, const Grid *rho, const int nCycles,
		const MpiInfo *mpiInfo) = mgRho->postSmooth;
	void (*preSmooth)(Grid *phi, const Grid *rho, const int nCycles,
		const MpiInfo *mpiInfo) = mgRho->preSmooth;

	//Restriction/Prolongators
	void (*restrictor)(const Grid *fine, Grid *coarse) = mgRho->restrictor;
	void (*prolongator)(Grid *fine, const Grid *coarse,
						const MpiInfo *mpiInfo) = mgRho->prolongator;

	//Down to coarsest level
	for(int current = level; current < bottom; current ++){
		//Load grids
		phi = mgPhi->grids[current];
		rho = mgRho->grids[current];
		res = mgRes->grids[current];

		//Boundary
		gHaloOp(setSlice, phi, mpiInfo, TOHALO);
		gBnd(phi, mpiInfo);
		gNeutralizeGrid(rho, mpiInfo);


		preSmooth(phi, rho, nPreSmooth, mpiInfo);

		gHaloOp(setSlice, rho, mpiInfo, TOHALO);
		gBnd(phi, mpiInfo);

		gZero(res);
		mgResidual(res, rho, phi, mpiInfo);

		gHaloOp(setSlice, res, mpiInfo, TOHALO);

		restrictor(res, mgRho->grids[current + 1]);
	}

	rho = mgRho->grids[bottom];
	phi = mgPhi->grids[bottom];

	/*****************************************************
	 *	//OBS, ONLY NEEDED FOR PERIODIC (neutralize)
	 *****************************************************/
	gNeutralizeGrid(rho, mpiInfo);

	//Solve at coarsest
	gHaloOp(setSlice, rho, mpiInfo, TOHALO);
	coarseSolv(phi, rho, nCoarseSolv, mpiInfo);

	//Send up
	gHaloOp(setSlice, phi, mpiInfo, TOHALO);
	gBnd(phi,mpiInfo);
	prolongator(mgRes->grids[bottom-1], phi, mpiInfo);


	//Up to finest
	for(int current = bottom-1; current >= top; current --){

		//Load grids
		phi = mgPhi->grids[current];
		rho = mgRho->grids[current];
		res = mgRes->grids[current];

		//Prepare to go up
		gSubFrom( phi, res );

		gHaloOp(setSlice, phi,mpiInfo, TOHALO);
		gBnd(phi,mpiInfo);

		postSmooth(phi, rho, nPostSmooth, mpiInfo);
		gBnd(phi, mpiInfo);

		if(current > top) prolongator(mgRes->grids[current-1], phi, mpiInfo);
	}

	return;
}

void mgFMG(int level, int bottom, int top, Multigrid *mgRho, Multigrid *mgPhi,
 			Multigrid *mgRes, const MpiInfo *mpiInfo){
	//Info
	Grid **rho = &mgRho->grids[0];;
	Grid **rhoNext;
	void (*restrictor)(const Grid *fine, Grid *coarse) = mgRho->restrictor;

	//Restrict down problem
	for(int current = 0; current < bottom; current ++){
		rhoNext = &mgRho->grids[current+1];

		gHaloOp(setSlice, *rho, mpiInfo,TOHALO);
		restrictor(*rho, *rhoNext);

		*rho = *rhoNext;
	}

	//Solve problem
	mgVRegular(bottom, bottom, 0, mgRho, mgPhi, mgRes, mpiInfo);

	return;
}

void mgW(int level, int bottom, int top, Multigrid *mgRho, Multigrid *mgPhi,
			Multigrid *mgRes, const MpiInfo *mpiInfo){

	int middle = bottom/2;

	mgVRecursive(0, bottom, middle, mgRho, mgPhi, mgRes, mpiInfo);
	mgVRecursive(middle, bottom, 0, mgRho, mgPhi, mgRes, mpiInfo);

}




void mgSolve(MgAlgo mgAlgo, Multigrid *mgRho, Multigrid *mgPhi, Multigrid *mgRes, const MpiInfo *mpiInfo){

	int nMGCycles = mgRho->nMGCycles;
	int bottom = mgRho->nLevels-1;
	int nLevels = mgRho->nLevels;

	// gZero(mgPhi->grids[0]);
	if(nLevels >1){
		for(int c = 0; c < nMGCycles; c++){
			mgAlgo(0, bottom, 0, mgRho, mgPhi, mgRes, mpiInfo);
		}
	}	else {
		for(int c = 0; c < nMGCycles; c++){

			Grid *phi = mgPhi->grids[0];
			Grid *rho = mgRho->grids[0];
			gHaloOp(setSlice, rho, mpiInfo, TOHALO);
			gBnd(rho, mpiInfo);
			mgRho->coarseSolv(phi, rho,
								mgRho->nCoarseSolve, mpiInfo);
		}
	}

	return;
}


/*************************************************
 *		RUNS
 ************************************************/


void mgErrorScaling(dictionary *ini){
	//Mpi
	MpiInfo *mpiInfo = gAllocMpi(ini);

	//Grids
	Grid *phi 	= gAlloc(ini, SCALAR);
	Grid *rho 	= gAlloc(ini, SCALAR);
	Grid *res 	= gAlloc(ini, SCALAR);
	Grid *E		= gAlloc(ini, VECTOR);

	//Multigrids
	Multigrid *mgPhi = mgAlloc(ini, phi);
	Multigrid *mgRho = mgAlloc(ini, rho);
	Multigrid *mgRes = mgAlloc(ini, res);

	//Error and solutions
	Grid *error = gAlloc(ini, SCALAR);
	Grid *errorE= gAlloc(ini, VECTOR);
	Grid *sol 	= gAlloc(ini, SCALAR);
	Grid *solE	= gAlloc(ini, VECTOR);


	//Compute stuff
	// gFillHeavi(rho, 1, mpiInfo);

	// gFillHeaviSol(sol, 1, mpiInfo);
	gFillSin(rho, 1, mpiInfo, 1);
	gFillSinSol(sol, 1, mpiInfo);
	gFillSinESol(solE, 1, mpiInfo);


	aiPrint(&rho->trueSize[1], rho->rank-1);

	MgAlgo mgAlgo = getMgAlgo(ini);

	//Solve
	mgSolve(mgAlgo, mgRho, mgPhi, mgRes, mpiInfo);

	// //Print results
	// msg(STATUS, "Avg e^2 = %f", avgError);
	// msg(STATUS, "Residual squared (res^2) = %f", resSquared);

	//(Re)Compute E, error and residual
	gHaloOp(setSlice, phi, mpiInfo, TOHALO);
	gNeutralizeGrid(phi, mpiInfo);
	gBnd(phi, mpiInfo);
	gFinDiff1st(phi, E);
	gHaloOp(setSlice, E, mpiInfo, TOHALO);
	mgCompError(phi,sol,error);
	mgCompError(E, solE, errorE);
	mgResidual(res,rho, phi, mpiInfo);

	/*********************************************************************
	*			STORE GRIDS
	********************************************************************/
	int runNumber 	= iniGetInt(ini, "time:startTime");
	int rank 		= rho->rank;

	char *fName 	= malloc(8*sizeof(fName));
	double *denorm 	= malloc((rank-1)*sizeof(*denorm));
	double *dimen 	= malloc((rank-1)*sizeof(*dimen));

	for(int d = 1; d < rank;d++) denorm[d-1] = 1.;
	for(int d = 1; d < rank;d++) dimen[d-1] = 1.;

	sprintf(fName, "rho_%d", runNumber);
	gOpenH5(ini, rho, mpiInfo, denorm, dimen, fName);
	gWriteH5(rho, mpiInfo, 0.);
	gCloseH5(rho);

	sprintf(fName, "phi_%d", runNumber);
	gOpenH5(ini, phi, mpiInfo, denorm, dimen, fName);
	gWriteH5(phi, mpiInfo, 0.);
	gCloseH5(phi);

	sprintf(fName, "res_%d", runNumber);
	gOpenH5(ini, res, mpiInfo, denorm, dimen, fName);
	gWriteH5(res, mpiInfo, 0.);
	gCloseH5(res);

	sprintf(fName, "E_%d", runNumber);
	gOpenH5(ini, E, mpiInfo, denorm, dimen, fName);
	gWriteH5(E, mpiInfo, 0.);
	gCloseH5(E);

	sprintf(fName, "sol_%d", runNumber);
	gOpenH5(ini, sol, mpiInfo, denorm, dimen, fName);
	gWriteH5(sol, mpiInfo, 0.);
	gCloseH5(sol);

	sprintf(fName, "error_%d", runNumber);
	gOpenH5(ini, error, mpiInfo, denorm, dimen, fName);
	gWriteH5(error, mpiInfo, 0.);
	gCloseH5(error);

	sprintf(fName, "solE_%d", runNumber);
	gOpenH5(ini, solE, mpiInfo, denorm, dimen, fName);
	gWriteH5(solE, mpiInfo, 0.);
	gCloseH5(solE);

	sprintf(fName, "errorE_%d", runNumber);
	gOpenH5(ini, errorE, mpiInfo, denorm, dimen, fName);
	gWriteH5(errorE, mpiInfo, 0.);
	gCloseH5(errorE);


	//Freedom
	gFreeMpi(mpiInfo);
	free(fName);
	free(denorm);
	free(dimen);

	gFree(rho);
	gFree(phi);
	gFree(res);
	gFree(E);
	gFree(error);
	gFree(sol);


}

void mgRun(dictionary *ini){

	//Mpi
	MpiInfo *mpiInfo = gAllocMpi(ini);

	//Rand Seed
	gsl_rng *rng = gsl_rng_alloc(gsl_rng_mt19937);

	//Grids
	Grid *phi = gAlloc(ini, SCALAR);
	Grid *rho = gAlloc(ini, SCALAR);
	Grid *res= gAlloc(ini, SCALAR);
	Grid *sol = gAlloc(ini, SCALAR);
	// Grid *E = gAlloc(ini, VECTOR);
	Grid *error =gAlloc(ini, SCALAR);

	//Multilevel grids
	Multigrid *mgPhi = mgAlloc(ini, phi);
	Multigrid *mgRho = mgAlloc(ini, rho);
	Multigrid *mgRes = mgAlloc(ini, res);

	MgAlgo mgAlgo = getMgAlgo(ini);

	msg(STATUS, "\nMultigrid settings: \n nLevels = %d \n nPreSmooth = %d \n nCoarseSolve = %d \n nPostSmooth = %d",
	mgRho->nLevels, mgRho->nPreSmooth, mgRho->nCoarseSolve, mgRho->nPostSmooth);
	msg(STATUS, "mgLevels = %d", mgRho->nLevels);

	int rank = rho->rank;
	Timer *t = tAlloc(rank);

	// double tol = 77000.;
	// double err = tol+1.;

	//Compute stuff
	gFillHeavi(rho, 1, mpiInfo);
	gFillHeaviSol(sol, 1, mpiInfo);
	// gFillPoint(rho, mpiInfo);
	// gFillPolynomial(rho, mpiInfo);
	// gFillPointSol(sol, mpiInfo);
	// gFillExp(sol, mpiInfo);
	// gFillSin(rho, 1, mpiInfo);
	// gFillSinSol(sol, 1,  mpiInfo);
	// gFillCst(rho, mpiInfo);
	// gFillRng(rho, mpiInfo, rng);

	// gHaloOp(setSlice, sol, mpiInfo);
	// gFinDiff2nd3D(rho, sol);

	gNeutralizeGrid(rho, mpiInfo);

	double tol = 0.01;
	double avgError = 1;
	double errSquared;
	double resSquared;
	int run = 1;

	while(avgError>tol){
		// Run solver
		tStart(t);
		mgSolve(mgAlgo, mgRho, mgPhi, mgRes, mpiInfo);
		tStop(t);

		//Compute error
		mgCompError(phi, sol, error);
		// avgError = mgAvgError(error, mpiInfo);
		errSquared = mgSumTrueSquared(error, mpiInfo);
		avgError = errSquared/gTotTruesize(error, mpiInfo);

		// if(!(run%10))	msg(STATUS, "Avg e^2 = %.2e", errSquared);
		run++;
	}

	resSquared = mgSumTrueSquared(res, mpiInfo);
	msg(STATUS, "Avg e^2 = %f", avgError);
	msg(STATUS, "Residual squared (res^2) = %f", resSquared);
	msg(STATUS, "Number of Cycles: %d", run);
	if(mpiInfo->mpiRank==0) tMsg(t->total, "Time spent: ");


	/*********************************************************************
	*			STORE GRIDS
	********************************************************************/
	int runNumber = iniGetInt(ini, "time:startTime");

	// if(runNumber == 0){
	// 	double *denorm = malloc((rank-1)*sizeof(*denorm));
	// 	double *dimen = malloc((rank-1)*sizeof(*dimen));
	//
	// 	for(int d = 1; d < rank;d++) denorm[d-1] = 1.;
	// 	for(int d = 1; d < rank;d++) dimen[d-1] = 1.;
	//
	// 	//(Re)Compute E, error and residual
	// 	gHaloOp(setSlice, phi, mpiInfo, 0);
	// 	gNeutralizeGrid(phi, mpiInfo);
	// 	gBnd(phi, mpiInfo);
	// 	gFinDiff1st(phi, E);
	// 	mgCompError(phi,sol,error);
	// 	mgResidual(res,rho, phi, mpiInfo);
	//
	//
	// 	gOpenH5(ini, E, mpiInfo, denorm, dimen, "E_0");
	// 	gWriteH5(E, mpiInfo, 0.);
	// 	gCloseH5(E);
	//
	// 	gOpenH5(ini, sol, mpiInfo, denorm, dimen, "sol_0");
	// 	gWriteH5(sol, mpiInfo, 0.);
	// 	gCloseH5(sol);
	//
	// 	gOpenH5(ini, error, mpiInfo, denorm, dimen, "error_0");
	// 	gWriteH5(error, mpiInfo, 0.);
	// 	gCloseH5(error);
	//
	//
	// 	//Saving lvl of grids
	// 	char fName[12];
	// 	for(int lvl = 0; lvl <mgRho->nLevels; lvl ++){
	//
	// 		rho = mgRho->grids[lvl];
	// 		phi = mgPhi->grids[lvl];
	// 		res = mgRes->grids[lvl];
	//
	// 		sprintf(fName, "rho_%d", lvl);
	// 		gOpenH5(ini, rho, mpiInfo, denorm, dimen, fName);
	// 		sprintf(fName, "phi_%d", lvl);
	// 		gOpenH5(ini,  phi, mpiInfo, denorm, dimen, fName);
	// 		sprintf(fName, "res_%d", lvl);
	// 		gOpenH5(ini, res, mpiInfo, denorm, dimen, fName);
	//
	//
	// 		gWriteH5(rho,mpiInfo,0.);
	// 		gWriteH5(phi,mpiInfo,0.);
	// 		gWriteH5(res,mpiInfo,0.);
	//
	// 		gCloseH5(phi);
	// 		gCloseH5(rho);
	// 		gCloseH5(res);
	//
	// 	}
	//
	//
	// 	free(denorm);
	// 	free(dimen);
	//
	// }

	/**************************************************************
	*		Store time spent
	*************************************************************/

	hid_t timer = xyOpenH5(ini,"timer");
	if(runNumber == 0)	xyCreateDataset(timer,"time");
	if(runNumber == 0)	xyCreateDataset(timer, "cycles");
	//  xyCreateDataset(timer,"time");
	xyWrite(timer,"time",(double) runNumber,(double) t->total,MPI_MAX);
	xyWrite(timer,"cycles",(double) runNumber,(double) run,MPI_MAX);
	xyCloseH5(timer);



	tFree(t);
	gFreeMpi(mpiInfo);

	gsl_rng_free(rng);

	return;
}<|MERGE_RESOLUTION|>--- conflicted
+++ resolved
@@ -298,64 +298,1556 @@
  *		DEFINITIONS
  ************************************************/
 
-<<<<<<< HEAD
+
+/*************************************************
+ * 		ALLOCATIONS
+ * 		DESTRUCTORS
+ ************************************************/
+
+
+Multigrid *mgAlloc(const dictionary *ini, Grid *grid){
+
+	//Multigrid
+	int nLevels = iniGetInt(ini, "multigrid:mgLevels");
+	int nMGCycles = iniGetInt(ini, "multigrid:mgCycles");
+	int nPreSmooth = iniGetInt(ini, "multigrid:nPreSmooth");
+	int nPostSmooth = iniGetInt(ini, "multigrid:nPostSmooth");
+	int nCoarseSolve = iniGetInt(ini, "multigrid:nCoarseSolve");
+	//Load data
+	int nDims = grid->rank-1;
+	int *trueSize = grid->trueSize;
+
+
+	//Sanity checks
+	if(nLevels<1) msg(ERROR, "Multi Grid levels is 0, need 1 grid level \n");
+	if(nLevels==1) msg(WARNING, "Multi Grid levels is 1, using Gauss-Seidel Red'Black \n");
+
+	if(!nMGCycles) msg(ERROR, "MG cycles is 0 \n");
+
+
+	// Sanity check (true grid points need to be a multiple of 2^(multigrid levels)
+	for(int d = 0; d < nDims; d++){
+		if(trueSize[d+1] % (int) 2*(nLevels-1)){ //Sloppy and wrong
+			msg(ERROR, "The number of True Grid Points needs to be a multiple of 2^nLevels");
+		}
+	}
+
+	Grid **grids = mgAllocSubGrids(ini, grid, nLevels);
+
+	//Store in multigrid struct
+    Multigrid *multigrid = malloc(sizeof(Multigrid));
+
+    multigrid->nLevels = nLevels;
+    multigrid->nMGCycles = nMGCycles;
+	multigrid->nPreSmooth = nPreSmooth;
+	multigrid->nPostSmooth = nPostSmooth;
+	multigrid->nCoarseSolve = nCoarseSolve;
+    multigrid->grids = grids;
+
+    //Setting the algorithms to be used, pointer functions
+	mgSetSolver(ini, multigrid);
+	mgsetRestrictProlong(ini, multigrid);
+
+  	return multigrid;
+
+}
+
+void mgFree(Multigrid *multigrid){
+
+	Grid **grids = multigrid->grids;
+	int nLevels = multigrid->nLevels;
+
+	for(int n = 1; n < nLevels; n++){
+		gFree(grids[n]);
+	}
+	free(multigrid);
+
+	return;
+}
+
+/******************************************************
+ *		Iterative Solvers
+ *****************************************************/
+
+void mgJacobND(Grid *phi,const Grid *rho, const int nCycles, const  MpiInfo *mpiInfo){
+	// Warning not optimized
+	//Common variables
+	int rank = phi->rank;
+	long int *sizeProd = phi->sizeProd;
+
+	//Seperate values
+	double *phiVal = phi->val;
+	double *rhoVal = rho->val;
+
+	//Temporary value
+	static double *tempVal = NULL;
+	if(tempVal==NULL)tempVal = malloc(sizeProd[rank]*sizeof(*tempVal));
+
+	//Indexes for how to increase and domain of trueGrid
+	long int gStep;
+	//This is not valid for more Halo layers
+	long int gStart = alSum(&sizeProd[1], rank-1 );
+	long int gEnd 	= sizeProd[rank]-gStart;
+
+	double coeff = 1./(2*(rank-1));
+
+	for(int c = 0; c < nCycles; c++){
+		adSetAll(tempVal, sizeProd[rank], 0.);
+		for(int r = 1; r < rank; r++){
+			gStep = sizeProd[r];
+			for(long int g = gStart; g < gEnd; g++){
+				tempVal[g] += (	phiVal[g+gStep] + phiVal[g-gStep]);
+				}
+		}
+
+		for(long int g = gStart; g < gEnd; g++) tempVal[g] += rhoVal[g];
+		adScale(tempVal, sizeProd[rank], coeff);
+		// for(long int g = gStart; g < gEnd; g++) phiVal[g] = tempVal[g];
+
+		phi->val = tempVal;
+        tempVal = phiVal;
+
+		gHaloOp(setSlice, phi, mpiInfo, TOHALO);
+		gBnd(phi, mpiInfo);
+
+		phiVal = phi->val;
+
+
+	}
+
+	return;
+}
+
+void mgJacob1D(Grid *phi,const Grid *rho, const int nCycles, const  MpiInfo *mpiInfo){
+
+	//Seperate values
+	double *phiVal = phi->val;
+	double *rhoVal = rho->val;
+
+	int *size = phi->size;
+	long int *sizeProd = phi->sizeProd;
+
+	//Temporary value
+	static double *tempVal = NULL;
+	if(tempVal==NULL)tempVal = malloc(sizeProd[2]*sizeof(*tempVal));
+
+	double sum = 0.;
+
+	for(int c = 0; c < nCycles; c++){
+		for(int g = 1; g <size[1]-1; g++){
+			tempVal[g] = 0.5*(phiVal[g+1] + phiVal[g-1] + rhoVal[g]);
+		}
+
+		//Periodic
+		tempVal[0] = tempVal[size[1]-2];
+		tempVal[size[1]-1] = tempVal[1];
+
+		//Check if total is varying from zero
+		sum = 0.;
+		for(int g = 1; g < size[1]-1; g++) sum += tempVal[g];
+		if(sum > 1. || sum < -1.)	msg(WARNING, "totSum to high: %f", sum);
+
+		//Swap stuff
+		phi->val = tempVal;
+		tempVal = phiVal;
+		phiVal = phi->val;
+
+	}
+
+}
+
+void mgJacob3D(Grid *phi,const Grid *rho, const int nCycles, const  MpiInfo *mpiInfo){
+
+	//Common variables
+	int rank = phi->rank;
+	long int *sizeProd = phi->sizeProd;
+
+	//Seperate values
+	double *phiVal = phi->val;
+	double *rhoVal = rho->val;
+
+	//Temporary value
+	double *tempVal = malloc (sizeProd[rank]*sizeof(*tempVal));
+	double coeff = 1./6;
+
+	for(int c = 0; c < nCycles; c++){
+		// Index of neighboring nodes
+		long int g =  sizeProd[1] + sizeProd[2] + sizeProd[3];
+
+		long int gj = sizeProd[1];
+		long int gjj= -sizeProd[1];
+		long int gk = sizeProd[2];
+		long int gkk= -sizeProd[2];
+		long int gl = sizeProd[3];
+		long int gll= -sizeProd[3];
+
+		long int end = sizeProd[rank] - 2*g;
+
+		for(long int q = 0; q < end; q++){
+			tempVal[g] = coeff*(phiVal[gj] + phiVal[gjj] +
+								phiVal[gk] + phiVal[gkk] +
+								phiVal[gl] + phiVal[gll] +
+								+ rhoVal[g]);
+
+			gj++;
+			gjj++;
+			gk++;
+			gkk++;
+			gl++;
+			gll++;
+		}
+
+		for(long int q = 0; q < sizeProd[rank]; q++) phiVal[q] = tempVal[q];
+
+		gHaloOp(setSlice, phi, mpiInfo, TOHALO);
+		gBnd(phi, mpiInfo);
+
+	}
+
+	free(tempVal);
+
+	return;
+}
+
+static void mgGSNDInner(double *phiVal, const double *rhoVal, double *coeff, long int *g,
+	const int *rank,const int *nGhostLayersBefore, const int *nGhostLayersAfter,
+	const int *trueSize, const long int *sizeProd){
+
+	if(*sizeProd==1){
+		//proceed x direction
+		int q;
+		for(q = 0; q < *trueSize; q+=2){
+			int gStep;
+			phiVal[*g] = 0;
+			for(int r = 0; r < *rank-1; r++){
+				gStep 	= *(sizeProd+r);
+				phiVal[*g] += phiVal[*g+gStep] + phiVal[*g-gStep];
+			}
+			phiVal[*g] += rhoVal[*g];
+			phiVal[*g] *= *coeff;
+			*g += 2;
+		}
+		*g += *nGhostLayersBefore + *nGhostLayersAfter + (2*(*g%2)-1);
+	} else {
+		//Go down a dimension
+		int q;
+		for(q = 0; q < *trueSize; q++){
+			mgGSNDInner(phiVal, rhoVal, coeff, g, rank, nGhostLayersBefore-1, nGhostLayersAfter-1, trueSize-1, sizeProd-1);
+		}
+		*g += *(sizeProd)*(*nGhostLayersBefore + *nGhostLayersAfter)+ (2*(*g%2)-1);
+	}
+
+	return;
+}
+
+void mgGSND(Grid *phi, const Grid *rho, int nCycles, const MpiInfo *mpiInfo){
+	// Warning not optimized
+	//Common variables
+	int rank = phi->rank;
+	long int *sizeProd = phi->sizeProd;
+	int *trueSize = phi->trueSize;
+	int *nGhostLayers = phi->nGhostLayers;
+
+	//Seperate values
+	double *phiVal = phi->val;
+	double *rhoVal = rho->val;
+
+	//Index
+	long int gStart = alSum(&sizeProd[1], rank-1 );
+	double coeff = 1./(2*(rank-1));
+
+	for(int c = 0; c < nCycles; c++){
+		//Black pass
+		long int g  = gStart;
+		mgGSNDInner(phiVal, rhoVal, &coeff, &g, &rank, &nGhostLayers[rank-1], &nGhostLayers[2*rank-1],
+			&trueSize[rank-1], &sizeProd[rank-1]);
+
+		gHaloOp(setSlice, phi, mpiInfo, TOHALO);
+		gBnd(phi, mpiInfo);
+
+		//Red pass
+		g = gStart +1;
+		mgGSNDInner(phiVal, rhoVal, &coeff, &g, &rank, &nGhostLayers[rank-1], &nGhostLayers[2*rank-1],
+			&trueSize[rank-1], &sizeProd[rank-1]);
+
+		gHaloOp(setSlice, phi, mpiInfo, TOHALO);
+		gBnd(phi, mpiInfo);
+
+	}
+
+	return;
+
+}
+
+
+void mgGS2D(Grid *phi, const Grid *rho, int nCycles, const MpiInfo *mpiInfo){
+
+	//Common variables
+	int *trueSize = phi->trueSize;
+	int *nGhostLayers = phi->nGhostLayers;
+	long int *sizeProd = phi->sizeProd;
+	int rank = phi->rank;
+
+	//Seperate values
+	double *phiVal = phi->val;
+	double *rhoVal = rho->val;
+
+	//Indexes
+	long int g;
+
+	for(int c = 0; c < nCycles;c++){
+
+		//Increments
+		int kEdgeInc = nGhostLayers[2] + nGhostLayers[rank + 2] + sizeProd[2];
+
+		/**************************
+		 *	Red Pass
+		 *************************/
+		//Odd numbered rows
+		g = nGhostLayers[1] + sizeProd[2];
+		loopRedBlack2D(rhoVal, phiVal, sizeProd, trueSize, kEdgeInc, g);
+
+		//Even numbered columns
+		g = nGhostLayers[1] + 1 + 2*sizeProd[2];
+		loopRedBlack2D(rhoVal, phiVal, sizeProd, trueSize, kEdgeInc, g);
+
+		gHaloOp(setSlice, phi, mpiInfo, TOHALO);
+		// gBnd(rho,mpiInfo);
+		// gBnd(phi,mpiInfo);
+
+
+		/***********************************
+		 *	Black pass
+		 **********************************/
+		//Odd numbered rows
+		g = nGhostLayers[1] + 1 + sizeProd[2];
+		loopRedBlack2D(rhoVal, phiVal, sizeProd, trueSize, kEdgeInc, g);
+
+		//Even numbered columns
+		g = nGhostLayers[1] + 2*sizeProd[2];
+		loopRedBlack2D(rhoVal, phiVal, sizeProd, trueSize, kEdgeInc, g);
+
+
+		gHaloOp(setSlice, phi, mpiInfo, TOHALO);
+		// gBnd(rho,mpiInfo);
+		// gBnd(phi,mpiInfo);
+
+	}
+
+
+	return;
+}
+
+
+void mgGS3D(Grid *phi, const Grid *rho, int nCycles, const MpiInfo *mpiInfo){
+
+	//Common variables
+	int *trueSize = phi->trueSize;
+	int *size = phi->size;
+	int *nGhostLayers = phi->nGhostLayers;
+	long int *sizeProd = phi->sizeProd;
+
+	//Seperate values
+	double *phiVal = phi->val;
+	double *rhoVal = rho->val;
+
+	//Indexes
+	long int g;
+	int gj = sizeProd[1];
+	int gk = sizeProd[2];
+	int gl = sizeProd[3];
+
+	double coeff = 1./6.;
+
+	for(int c = 0; c < nCycles; c++){
+
+
+		/*********************
+		 *	Red Pass
+		 ********************/
+		g = sizeProd[3]*nGhostLayers[3];
+		for(int l = 0; l < trueSize[3];l++){
+			for(int k = 0; k < size[2]; k++){
+				for(int j = 0; j < size[1]; j+=2){
+					phiVal[g] = coeff*(	phiVal[g+gj] + phiVal[g-gj] +
+										phiVal[g+gk] + phiVal[g-gk] +
+										phiVal[g+gl] + phiVal[g-gl] + rhoVal[g]);
+					g	+=2;
+				}
+
+				// g+=(-1 + 2*(k%2))*(-1 + 2*(l%2));
+
+				if(l%2){
+					if(k%2)	g+=1; else g-=1;
+				} else {
+					if(k%2) g-=1; else g+=1;
+				}
+
+			}
+			if(l%2) g-=1; else g+=1;
+			// g -= -1 + 2*(l%2);
+		}
+
+		gHaloOp(setSlice, phi, mpiInfo, TOHALO);
+		gBnd(phi, mpiInfo);
+
+		/*********************
+		 *	Black pass
+		 ********************/
+		 g = sizeProd[1] + sizeProd[3]*nGhostLayers[3];
+		 for(int l = 0; l < trueSize[3];l++){
+		 	for(int k = 0; k < size[2]; k++){
+		 		for(int j = 0; j < size[1]; j+=2){
+		 			phiVal[g] = coeff*(	phiVal[g+gj] + phiVal[g-gj] +
+		 								phiVal[g+gk] + phiVal[g-gk] +
+		 								phiVal[g+gl] + phiVal[g-gl] + rhoVal[g]);
+
+		 			g	+=2;
+		 		}
+					if(l%2){
+						if(k%2)	g-=1; else g+=1;
+					} else {
+						if(k%2) g+=1; else g-=1;
+					}
+				// g+=(-1 + 2*(k%2))*(-1 + 2*(l%2));
+
+
+		 	}
+				if(l%2) g+=1; else g-=1;
+			// g -= -1 + 2*(l%2);
+		 }
+
+		gHaloOp(setSlice, phi, mpiInfo, TOHALO);
+		gBnd(phi, mpiInfo);
+	}
+
+
+	return;
+}
+
+
+
+void mgGS3DNew(Grid *phi, const Grid *rho, int nCycles, const MpiInfo *mpiInfo){
+
+	//Common variables
+	int *trueSize = phi->trueSize;
+	int *nGhostLayers = phi->nGhostLayers;
+	long int *sizeProd = phi->sizeProd;
+	int rank = phi->rank;
+
+	//Seperate values
+	double *phiVal = phi->val;
+	double *rhoVal = rho->val;
+
+	//Indexes
+	long int g;
+
+	int kEdgeInc = (nGhostLayers[1] + nGhostLayers[rank+1]) + sizeProd[2];
+	int lEdgeInc = (nGhostLayers[2] + nGhostLayers[rank+2])*sizeProd[2] + sizeProd[3];
+
+
+	for(int c = 0; c < nCycles;c++){
+
+		/**************************
+		 *	Red Pass
+		 *************************/
+		//Odd layers - Odd Rows
+		g = nGhostLayers[1]*sizeProd[1] + nGhostLayers[2]*sizeProd[2] + nGhostLayers[3]*sizeProd[3];
+		loopRedBlack3D(rhoVal, phiVal, sizeProd, trueSize, kEdgeInc, lEdgeInc, g);
+
+		//Odd layers - Even Rows
+		g = (nGhostLayers[1]+1)*sizeProd[1] + (nGhostLayers[2]+1)*sizeProd[2] + nGhostLayers[3]*sizeProd[3];
+		loopRedBlack3D(rhoVal, phiVal, sizeProd, trueSize, kEdgeInc, lEdgeInc,	g);
+
+		//Even layers - Odd Rows
+		g = (nGhostLayers[1])*sizeProd[1] + (nGhostLayers[2])*sizeProd[2] + (nGhostLayers[3]+1)*sizeProd[3];
+		loopRedBlack3D(rhoVal, phiVal, sizeProd, trueSize, kEdgeInc, lEdgeInc,	g);
+
+		//Even layers - Even Rows
+		g = (nGhostLayers[1] + 1)*sizeProd[1] + (nGhostLayers[2]+1)*sizeProd[2] + (nGhostLayers[3]+1)*sizeProd[3];
+		loopRedBlack3D(rhoVal, phiVal, sizeProd, trueSize, kEdgeInc, lEdgeInc,	g);
+
+		gHaloOp(setSlice, phi, mpiInfo, TOHALO);
+
+		/***********************************
+		 *	Black pass
+		 **********************************/
+		 //Odd layers - Odd Rows
+ 		g = (nGhostLayers[1]*sizeProd[1]+1) + nGhostLayers[2]*sizeProd[2] + nGhostLayers[3]*sizeProd[3];
+ 		loopRedBlack3D(rhoVal, phiVal, sizeProd, trueSize, kEdgeInc, lEdgeInc,	g);
+
+ 		//Odd layers - Even Rows
+ 		g = (nGhostLayers[1])*sizeProd[1] + (nGhostLayers[2]+1)*sizeProd[2] + nGhostLayers[3]*sizeProd[3];
+ 		loopRedBlack3D(rhoVal, phiVal, sizeProd, trueSize, kEdgeInc, lEdgeInc,	g);
+
+ 		//Even layers - Odd Rows
+ 		g = (nGhostLayers[1])*sizeProd[1] + (nGhostLayers[2])*sizeProd[2] + (nGhostLayers[3]+1)*sizeProd[3];
+ 		loopRedBlack3D(rhoVal, phiVal, sizeProd, trueSize, kEdgeInc, lEdgeInc,	g);
+
+		//Even layers - Even Rows
+ 		g = (nGhostLayers[1]+1)*sizeProd[1] + (nGhostLayers[2]+1)*sizeProd[2] + (nGhostLayers[3]+1)*sizeProd[3];
+ 		loopRedBlack3D(rhoVal, phiVal, sizeProd, trueSize, kEdgeInc, lEdgeInc,	g);
+
+		gHaloOp(setSlice, phi, mpiInfo, TOHALO);
+	}
+
+
+	return;
+}
+
+/***********************************************************
+ *			RESTRICTORS/PROLONGATORS
+ **********************************************************/
+
+
+void mgHalfRestrict3D(const Grid *fine, Grid *coarse){
+
+	//Load fine grid
+	double *fVal = fine->val;
+	long int *fSizeProd = fine->sizeProd;
+	int rank = fine->rank;
+	int *nGhostLayers = fine->nGhostLayers;
+
+	//Load coarse grid
+	double *cVal = coarse->val;
+	long int *cSizeProd = coarse->sizeProd;
+	int *cTrueSize = coarse->trueSize;
+
+
+	//Indexes
+	long int c = cSizeProd[1]*nGhostLayers[1] + cSizeProd[2]*nGhostLayers[2] + cSizeProd[3]*nGhostLayers[3];
+
+	long int f = fSizeProd[1]*nGhostLayers[1] + fSizeProd[2]*nGhostLayers[2] + fSizeProd[3]*nGhostLayers[3];
+	long int fj  = f + fSizeProd[1];
+	long int fjj = f - fSizeProd[1];
+	long int fk  = f + fSizeProd[2];
+	long int fkk = f - fSizeProd[2];
+	long int fl  = f + fSizeProd[3];
+	long int fll = f - fSizeProd[3];
+
+	int cKEdgeInc = nGhostLayers[2] + nGhostLayers[rank + 2];
+	int fKEdgeInc = nGhostLayers[2] + nGhostLayers[rank + 2] + fSizeProd[2];
+	int cLEdgeInc = (nGhostLayers[3] + nGhostLayers[rank + 3])*cSizeProd[2];
+	int fLEdgeInc = (nGhostLayers[3] + nGhostLayers[rank + 3])*fSizeProd[2] + fSizeProd[3];
+
+	double coeff = 1./12.;
+
+
+	//Cycle Coarse grid
+	for(int l = 0; l<cTrueSize[3]; l++){
+		for(int k = 0; k < cTrueSize[2]; k++){
+			for(int j = 0; j < cTrueSize[1]; j++){
+				cVal[c] = coeff*(6*fVal[f] + fVal[fj] + fVal[fjj] + fVal[fk] + fVal[fkk] + fVal[fl] + fVal[fll]);
+				c++;
+				f  +=2;
+				fj +=2;
+				fjj+=2;
+				fk +=2;
+				fkk+=2;
+				fl +=2;
+				fll+=2;
+			}
+			c  += cKEdgeInc;
+			f  += fKEdgeInc;
+			fj += fKEdgeInc;
+			fjj+= fKEdgeInc;
+			fk += fKEdgeInc;
+			fkk+= fKEdgeInc;
+			fl += fKEdgeInc;
+			fll+= fKEdgeInc;
+		}
+		c  += cLEdgeInc;
+		f  += fLEdgeInc;
+		fj += fLEdgeInc;
+		fjj+= fLEdgeInc;
+		fk += fLEdgeInc;
+		fkk+= fLEdgeInc;
+		fl += fLEdgeInc;
+		fll+= fLEdgeInc;
+	}
+
+	return;
+}
+
+void mgHalfRestrict2D(const Grid *fine, Grid *coarse){
+
+	//Load fine grid
+	double *fVal = fine->val;
+	long int *fSizeProd = fine->sizeProd;
+	int rank = fine->rank;
+	int *nGhostLayers = fine->nGhostLayers;
+
+	//Load coarse grid
+	double *cVal = coarse->val;
+	long int *cSizeProd = coarse->sizeProd;
+	int *cSize = coarse->size;
+
+	//Indexes
+	long int c = cSizeProd[2] + cSizeProd[1];
+
+	long int f = fSizeProd[2] + fSizeProd[1];
+	long int fj = f + fSizeProd[1];
+	long int fjj = f - fSizeProd[1];
+	long int fk = f + fSizeProd[2];
+	long int fkk = f - fSizeProd[2];
+
+	int cKEdgeInc = nGhostLayers[2] + nGhostLayers[rank + 2];
+	int fKEdgeInc = cKEdgeInc + fSizeProd[2];
+
+	//Cycle Coarse grid
+	for(int k = nGhostLayers[2]; k < cSize[2]-nGhostLayers[rank + 2]; k++){
+		for(int j = nGhostLayers[1]; j < cSize[1]-nGhostLayers[rank+1]; j++){
+			cVal[c] = 0.125*(4*fVal[f] + fVal[fj] + fVal[fjj] + fVal[fk] + fVal[fkk]);
+			c++;
+			f  +=2;
+			fj +=2;
+			fjj+=2;
+			fk +=2;
+			fkk+=2;
+		}
+		c  += cKEdgeInc;
+		f  += fKEdgeInc;
+		fj += fKEdgeInc;
+		fjj+= fKEdgeInc;
+		fk += fKEdgeInc;
+		fkk+= fKEdgeInc;
+	}
+
+	return;
+}
+
+static void mgHalfRestrictNDInner(const double **fVal, double **cVal, const int *rank,
+		const int *nGhostLayersBefore, const int *nGhostLayersAfter,
+		const int *cTrueSize, const long int *cSizeProd, const long int *fSizeProd){
+
+	if(*cSizeProd==1){
+
+		*fVal += *fSizeProd**nGhostLayersBefore;
+		*cVal += *cSizeProd**nGhostLayersBefore;
+
+		double coeff = 2.*(*rank-1);
+		for(int c = 0; c < *cTrueSize; c++){
+
+			**cVal = coeff*(**fVal);
+			for(int r = 0; r < *rank-1; r++){
+				**cVal += *(*fVal + *(fSizeProd + r)) + *(*fVal - *(fSizeProd + r));
+			}
+			*fVal += 2;
+			(*cVal)++;
+		}
+
+		*fVal += *fSizeProd**nGhostLayersAfter;
+		*cVal += *cSizeProd**nGhostLayersAfter;
+
+	} else {
+
+		*fVal += *fSizeProd**nGhostLayersBefore;
+		*cVal += *cSizeProd**nGhostLayersBefore;
+
+		for(int j=0;j<*cTrueSize;j++){
+			mgHalfRestrictNDInner(fVal, cVal, rank, nGhostLayersBefore-1, nGhostLayersAfter-1,
+				cTrueSize-1, cSizeProd-1, fSizeProd-1);
+			*fVal += *fSizeProd;
+		}
+
+		*fVal += *fSizeProd**nGhostLayersAfter;
+		*cVal += *cSizeProd**nGhostLayersAfter;
+
+	}
+
+	return;
+}
+
+void mgHalfRestrictND(const Grid *fine, Grid *coarse){
+
+	//Load fine grid
+	const double *fVal = fine->val;
+	long int *fSizeProd = fine->sizeProd;
+	int rank = fine->rank;
+	int *nGhostLayers = fine->nGhostLayers;
+
+	//Load coarse grid
+	double *cVal = coarse->val;
+	long int *cSizeProd = coarse->sizeProd;
+	int *cTrueSize = coarse->trueSize;
+
+	double coeff = 1./((rank-1)*4);
+
+	mgHalfRestrictNDInner(&fVal, &cVal, &rank, &nGhostLayers[rank-1], &nGhostLayers[2*rank-1],
+			&cTrueSize[rank-1], &cSizeProd[rank-1], &fSizeProd[rank-1] );
+
+	//Note! cVal is incremented through, start at index 0
+	adScale(coarse->val, coarse->sizeProd[rank], coeff);
+}
+
+static void mgCtoFND(double **fVal, const double **cVal,
+		const int *nGhostLayersBefore, const int *nGhostLayersAfter,
+		const int *cTrueSize, const long int *cSizeProd, const long int *fSizeProd){
+
+	if(*cSizeProd==1){
+
+		*fVal += *fSizeProd**nGhostLayersBefore;
+		*cVal += *cSizeProd**nGhostLayersBefore;
+
+		for(int c = 0; c < *cTrueSize; c++){
+
+			**fVal = **cVal;
+			*fVal += 2;
+			(*cVal)++;
+
+		}
+
+		*fVal += *fSizeProd**nGhostLayersAfter;
+		*cVal += *cSizeProd**nGhostLayersAfter;
+
+	} else {
+
+		*fVal += *fSizeProd**nGhostLayersBefore;
+		*cVal += *cSizeProd**nGhostLayersBefore;
+
+		for(int j=0;j<*cTrueSize;j++){
+			mgCtoFND(fVal, cVal, nGhostLayersBefore-1, nGhostLayersAfter-1,
+				cTrueSize-1, cSizeProd-1, fSizeProd-1);
+			*fVal += *fSizeProd;
+		}
+
+		*fVal += *fSizeProd**nGhostLayersAfter;
+		*cVal += *cSizeProd**nGhostLayersAfter;
+
+	}
+
+	return;
+}
+
+static void mgProlInner(double **val, int r, int rank,
+			const int *nGhostLayersBefore, const int *nGhostLayersAfter,
+		 	const int *trueSize, const int *size, const long int *sizeProd){
+
+	if(*sizeProd==1){
+
+		*val += *sizeProd**nGhostLayersBefore;
+
+		int step = *(sizeProd+r-1);
+
+		for(int j = 0; j<*trueSize; j+=2){
+			**val = 0.5*(*(*val+step)+ *(*val-step));
+			(*val)+=2;
+		}
+
+		*val += *sizeProd**nGhostLayersAfter;
+
+	} else {
+
+		*val += *sizeProd**nGhostLayersBefore;
+
+		for(int j=0;j<*trueSize;j++){
+			mgProlInner(val, r, rank-1,nGhostLayersBefore-1,nGhostLayersAfter-1,
+				trueSize-1,size-1, sizeProd-1);
+			*val += *sizeProd*(rank-2 < r);
+			j += (rank-2 < r);
+		}
+		*val += *sizeProd**nGhostLayersAfter;
+	}
+
+	return;
+}
+
+void mgBilinProlND(Grid *fine, const Grid *coarse,const  MpiInfo *mpiInfo){
+	//Load fine grid
+	double *fVal = fine->val;
+	long int *fSizeProd = fine->sizeProd;
+	int *fSize = fine->size;
+	int *fTrueSize = fine->trueSize;
+	int rank = fine->rank;
+	int *nGhostLayers = fine->nGhostLayers;
+
+	//Load coarse grid
+	const double *cVal = coarse->val;
+	long int *cSizeProd = coarse->sizeProd;
+	int *cTrueSize = coarse->trueSize;
+
+	//Direct insertion of coarse grid
+	mgCtoFND(&fVal, &cVal, &nGhostLayers[rank-1], &nGhostLayers[2*rank-1],
+			&cTrueSize[rank-1], &cSizeProd[rank-1], &fSizeProd[rank-1]);
+
+	//Interpolating from high -> low dimension
+	for(int r = rank-1; r >0; r--){
+		//Reset *fVal
+		fVal = &fine->val[fSizeProd[r]];
+		gHaloOpDim(setSlice, fine, mpiInfo, r, TOHALO);
+		mgProlInner(&fVal, r, rank, &nGhostLayers[rank-1], &nGhostLayers[2*rank-1],
+					&fTrueSize[rank-1],&fSize[rank-1], &fSizeProd[rank-1]);
+
+	}
+
+}
+
+
+void mgBilinProl3D(Grid *fine, const Grid *coarse,const  MpiInfo *mpiInfo){
+
+	//Load fine grid
+	double *fVal = fine->val;
+	long int *fSizeProd = fine->sizeProd;
+	int *fSize = fine->size;
+	int *fTrueSize =fine->trueSize;
+	int rank = fine->rank;
+	int *nGhostLayers = fine->nGhostLayers;
+
+	//Load coarse grid
+	double *cVal = coarse->val;
+	long int *cSizeProd = coarse->sizeProd;
+	int *cTrueSize = coarse->trueSize;
+
+	//Help Indexes
+	long int f = fSizeProd[1] + fSizeProd[2] + fSizeProd[3];
+	long int c = cSizeProd[1] + cSizeProd[2] + cSizeProd[3];
+	long int fNext;
+	long int fPrev;
+
+	//Edge jumps
+	int cKEdgeInc = nGhostLayers[2] + nGhostLayers[rank + 2];
+	int fKEdgeInc = cKEdgeInc + fSizeProd[2];
+	int cLEdgeInc = (nGhostLayers[3] + nGhostLayers[rank + 3])*cSizeProd[2];
+	int fLEdgeInc = (nGhostLayers[3] + nGhostLayers[rank + 3])*fSizeProd[2] + fSizeProd[3];
+
+	//Direct insertion c->f
+	for(int l = 0; l < cTrueSize[3]; l++){
+		for(int k = 0; k < cTrueSize[2]; k++){
+			for(int j = 0; j < cTrueSize[1]; j++){
+				fVal[f] = cVal[c];
+				c++;
+				f+=2;
+			}
+			c+= cKEdgeInc;
+			f+= fKEdgeInc;
+		}
+		c+= cLEdgeInc;
+		f+= fLEdgeInc;
+	}
+
+	//Filling ghostlayer
+	gHaloOpDim(setSlice, fine, mpiInfo, 3, TOHALO);
+
+	//Interpolation 3rd Dim
+	f = fSizeProd[1] + fSizeProd[2] + 2*fSizeProd[3];
+	fNext = f + fSizeProd[3];
+	fPrev = f - fSizeProd[3];
+
+	for(int l = 0; l < fTrueSize[3]; l+=2){
+		for(int k = 0; k < fSize[2]; k+=2){
+			for(int j = 0; j < fSize[1]; j+=2){
+				fVal[f] = 0.5*(fVal[fPrev]+fVal[fNext]);
+				f +=2;
+				fNext +=2;
+				fPrev +=2;
+			}
+			f		+=fSizeProd[2];
+			fNext 	+=fSizeProd[2];
+			fPrev 	+=fSizeProd[2];
+		}
+		f		+=fSizeProd[3];
+		fNext 	+=fSizeProd[3];
+		fPrev 	+=fSizeProd[3];
+	}
+
+	gHaloOpDim(setSlice, fine, mpiInfo, 2, TOHALO);
+
+	//Interpolation 2nd Dim
+	f = fSizeProd[1] + 2*fSizeProd[2] + fSizeProd[3];
+	fNext = f + fSizeProd[2];
+	fPrev = f - fSizeProd[2];
+
+	for(int l = 0; l < fTrueSize[3]; l++){
+		for(int k = 0; k < fSize[2]; k+=2){
+			for(int j = 0; j < fSize[1]; j+=2){
+				fVal[f] = 0.5*(fVal[fPrev]+fVal[fNext]);
+				f +=2;
+				fNext +=2;
+				fPrev +=2;
+			}
+			f		+=fSizeProd[2];
+			fNext 	+=fSizeProd[2];
+			fPrev 	+=fSizeProd[2];
+		}
+	}
+
+	gHaloOpDim(setSlice, fine, mpiInfo, 1, TOHALO);
+
+	//Interpolation 2nd Dim
+	f = 2*fSizeProd[1] + fSizeProd[2] + fSizeProd[3];
+	fNext = f + fSizeProd[1];
+	fPrev = f - fSizeProd[1];
+
+	for(int l = 0; l < fTrueSize[3]; l++){
+		for(int k = 0; k < fTrueSize[2]; k++){
+			for(int j = 0; j < fSize[1]; j+=2){
+				fVal[f] = 0.5*(fVal[fPrev]+fVal[fNext]);
+				f +=2;
+				fNext +=2;
+				fPrev +=2;
+			}
+		}
+		f		+=2*fSizeProd[2];
+		fNext 	+=2*fSizeProd[2];
+		fPrev 	+=2*fSizeProd[2];
+	}
+
+
+	return;
+}
+
+
+void mgBilinProl2D(Grid *fine, const Grid *coarse, const MpiInfo *mpiInfo){
+
+	//Load fine grid
+	double *fVal = fine->val;
+	long int *fSizeProd = fine->sizeProd;
+	int *fSize = fine->size;
+	int rank = fine->rank;
+	int *nGhostLayers = fine->nGhostLayers;
+
+	//Load coarse grid
+	double *cVal = coarse->val;
+	long int *cSizeProd = coarse->sizeProd;
+	int *cSize = coarse->size;
+
+	//Help Indexes
+	long int f = fSizeProd[2] + fSizeProd[1];
+	long int c = cSizeProd[2] + cSizeProd[1];
+	long int fNext;
+	long int fPrev;
+
+	int cKEdgeInc = nGhostLayers[2] + nGhostLayers[rank + 2];
+	int fKEdgeInc = cKEdgeInc + fSizeProd[2];
+
+	//Direct insertion c->f
+	for(int k = nGhostLayers[2]; k < cSize[2]-nGhostLayers[rank + 2]; k++){
+		for(int j = nGhostLayers[1]; j < cSize[1]-nGhostLayers[rank+1]; j++){
+			fVal[f] = cVal[c];
+			c++;
+			f+=2;
+		}
+		c+= cKEdgeInc;
+		f+= fKEdgeInc;
+	}
+
+	//Filling ghost cells
+	gHaloOpDim(setSlice, fine, mpiInfo, 2, TOHALO);
+
+ 	f= fSizeProd[1];
+	fNext = f + fSizeProd[2];
+	fPrev = f - fSizeProd[2];
+	//Odd numbered columns, interpolating vertically
+	for(int k = 0; k < fSize[2]; k+=2){
+		for(int j = 0; j < fSize[1]; j+=2){
+			fVal[f] += 0.5*(fVal[fPrev]+fVal[fNext]);
+			f 		+= 2;
+			fNext 	+= 2;
+			fPrev 	+= 2;
+		}
+		f		+= fSizeProd[2];
+		fNext 	+= fSizeProd[2];
+		fPrev 	+= fSizeProd[2];
+	}
+
+	//Filling ghost cells
+	gHaloOpDim(setSlice, fine, mpiInfo, 1, TOHALO);
+
+	//Even numbered columns, interpolating horizontally
+	f = 0;
+	fNext = f + fSizeProd[1];
+	fPrev = f - fSizeProd[1];
+
+	for(int k = 0; k < fSize[2]; k+=1){
+		for(int j = 0; j < fSize[1]; j+=2){
+			fVal[f] += 0.5*(fVal[fPrev]+fVal[fNext]);
+			f 		+= 2;
+			fNext 	+= 2;
+			fPrev 	+= 2;
+		}
+	}
+
+	return;
+}
+
+void mgRestrictBnd(Multigrid *mgGrid){
+
+	int nLevels = mgGrid->nLevels;
+	Grid **grid = mgGrid->grids;
+	int rank = grid[0]->rank;
+
+	//Set inside grid loop
+	double *fineBnd;
+	double *coarseBnd;
+	int *fineSize;
+	int *coarseSize;
+
+
+	//Restrict down all grids
+	for(int lvl = 0; lvl < nLevels-1; lvl++ ){
+		//Setting size and
+		fineSize = grid[lvl]->size;
+		fineBnd = grid[lvl]->bndSlice;
+		long int nFineSlice = 0;
+
+		coarseBnd = grid[lvl+1]->bndSlice;
+		coarseSize = grid[lvl+1]->size;
+		long int nCoarseSlice = 0;
+
+		//Number of elements in slice
+		for(int d=0;d<rank;d++){
+			long int nSlice = 1;
+			for(int dd=0;dd<rank;dd++){
+				if(dd!=d) nSlice *= fineSize[dd];
+			}
+			if(nSlice>nFineSlice) nFineSlice = nSlice;
+		}
+
+
+		for(int d=0;d<rank;d++){
+			long int nSlice = 1;
+			for(int dd=0;dd<rank;dd++){
+				if(dd!=d) nSlice *= coarseSize[dd];
+			}
+			if(nSlice>nCoarseSlice) nCoarseSlice = nSlice;
+		}
+
+
+		/**************************************************
+		 *		This is probably not correct for nonconstant
+		 * 		boundaries
+		 *************************************************/
+		//Lower part
+		for(int d = 1; d < rank; d++){
+			for(int s = 0; s < nCoarseSlice; s++){
+				coarseBnd[s + (nCoarseSlice * d)] = fineBnd[2*s + (nFineSlice*d)];
+			}
+		}
+
+		//Upper part
+		for(int d = rank+1; d < 2*rank; d++){
+			for(int s = 0; s < nCoarseSlice; s++){
+				coarseBnd[s + (nCoarseSlice * d)] = fineBnd[2*s + (nFineSlice*d)];
+			}
+		}
+
+
+	}
+
+
+}
+
+/*******************************************************
+ *			VARIOUS COMPUTATIONS (RESIDUAL)
+ ******************************************************/
+
+void mgResidual(Grid *res, const Grid *rho, const Grid *phi,const MpiInfo *mpiInfo){
+
+	//Load
+	long int *sizeProd = res->sizeProd;
+	int rank = res->rank;
+	double *resVal = res->val;
+	double *rhoVal = rho->val;
+
+	//Should consider changing to function pointers
+	if(rank == 4){
+		gFinDiff2nd3D(res, phi);
+	} else {
+		gFinDiff2ndND(res,phi);
+	}
+
+	for (long int g = 0; g < sizeProd[rank]; g++) resVal[g] += rhoVal[g];
+
+	return;
+}
+
+
+double mgResMass3D(Grid *grid, MpiInfo *mpiInfo){
+
+	//Load MPI
+	int mpiRank = mpiInfo->mpiRank;
+	int mpiSize = mpiInfo->mpiSize;
+
+	//Load
+	int rank = grid->rank;
+	int *size = grid->size;
+	long int *sizeProd = grid->sizeProd;
+	int *nGhostLayers = grid->nGhostLayers;
+	double *val = grid->val;
+
+	double mass = 0;
+	double massRecv;
+
+	//Cycle start and edge jumps
+	long int g = nGhostLayers[1]*sizeProd[1] + nGhostLayers[2]*sizeProd[2] + nGhostLayers[3]*sizeProd[3];
+	int kEdgeInc = (nGhostLayers[1]+nGhostLayers[1+rank])*sizeProd[1];
+	int lEdgeInc = (nGhostLayers[2]+nGhostLayers[2+rank])*sizeProd[2];
+
+	// int index = 0;
+
+	//Cycle through true grid
+	for(int l = nGhostLayers[3]; l < size[3]-nGhostLayers[rank+3]; l++){
+		for(int k = nGhostLayers[2]; k < size[2]-nGhostLayers[rank+2]; k++){
+			for(int j = nGhostLayers[1]; j < size[1]-nGhostLayers[rank+1]; j++){
+				mass += abs(val[g]);//*val[g];
+				// mass += val[g]*val[g];
+				g++;
+			}
+			g+=kEdgeInc;
+		}
+		g+=lEdgeInc;
+	}
+
+	if(mpiRank != 0) MPI_Send(&mass, 1, MPI_DOUBLE, 0, mpiRank, MPI_COMM_WORLD);
+	if(mpiRank == 0){
+		for(int r = 1; r < mpiSize; r++){
+			MPI_Recv(&massRecv, 1, MPI_DOUBLE, r, r, MPI_COMM_WORLD, MPI_STATUS_IGNORE);
+			mass += massRecv;
+		}
+	}
+
+	return mass;
+}
+
+double	mgAvgError(Grid *phi,Grid *sol,Grid *error,MpiInfo *mpiInfo){
+
+	mgCompError(phi, sol, error);
+	double avgError = mgSumTrueSquared(error, mpiInfo);
+
+	return avgError;
+}
+
+
+
+void mgCompError(const Grid *numerical,const Grid *analytical, Grid *error){
+
+	gCopy(numerical, error);
+	gSubFrom(error, analytical);
+
+	return;
+}
+
+double mgSumTrueSquared(Grid *error,const MpiInfo *mpiInfo){
+
+	//Square and sum
+	gSquare(error);
+	double sum = gSumTruegrid(error);
+
+	//Reduce
+	MPI_Allreduce(&sum, &sum, 1, MPI_DOUBLE, MPI_SUM, MPI_COMM_WORLD);
+
+	return sum;
+}
+
+
+void parseMGOptim(dictionary *ini, Multigrid *multigrid){
+
+
+	return;
+}
+
+
+
+/*****************************************************
+ *			MG CYCLES
+ ****************************************************/
+
+ void inline static mgVRecursiveInner(int level, int bottom, int top, Multigrid *mgRho, Multigrid *mgPhi,
+  									Multigrid *mgRes, const MpiInfo *mpiInfo){
+
+
+ 	//Solve and return at coarsest level
+ 	if(level == bottom){
+ 		gHaloOp(setSlice, mgPhi->grids[level], mpiInfo, TOHALO);
+		gHaloOp(setSlice, mgRho->grids[level], mpiInfo, TOHALO);
+		gNeutralizeGrid(mgRho->grids[level], mpiInfo);
+ 		mgRho->coarseSolv(mgPhi->grids[level], mgRho->grids[level], mgRho->nCoarseSolve, mpiInfo);
+		gBnd(mgPhi->grids[level], mpiInfo);
+ 		mgRho->prolongator(mgRes->grids[level-1], mgPhi->grids[level], mpiInfo);
+
+ 		return;
+ 	}
+
+ 	//Gathering info
+ 	int nPreSmooth = mgRho->nPreSmooth;
+ 	int nPostSmooth= mgRho->nPostSmooth;
+
+ 	Grid *phi = mgPhi->grids[level];
+ 	Grid *rho = mgRho->grids[level];
+ 	Grid *res = mgRes->grids[level];
+
+ 	//Boundary
+ 	gHaloOp(setSlice, rho, mpiInfo, TOHALO);
+ 	gNeutralizeGrid(rho,mpiInfo);
+
+ 	//Prepare to go down
+ 	mgRho->preSmooth(phi, rho, nPreSmooth, mpiInfo);
+ 	mgResidual(res, rho, phi, mpiInfo);
+ 	gHaloOp(setSlice, res, mpiInfo, TOHALO);
+
+ 	//Go down
+ 	mgRho->restrictor(res, mgRho->grids[level + 1]);
+
+	//Repeat level + 1
+ 	mgVRecursiveInner(level + 1, bottom, top, mgRho, mgPhi, mgRes, mpiInfo);
+
+ 	//Prepare to go up
+ 	gAddTo( phi, res );
+
+ 	gHaloOp(setSlice, phi,mpiInfo, TOHALO);
+ 	gBnd(phi,mpiInfo);
+ 	mgRho->postSmooth(phi, rho, nPostSmooth, mpiInfo);
+	gBnd(phi, mpiInfo);
+
+ 	//Go up
+ 	if(level >top){
+		mgRho->prolongator(mgRes->grids[level-1], phi, mpiInfo);
+ 	}
+
+ 	return;
+ }
+
+ void mgVRecursive(int level, int bottom, int top, Multigrid *mgRho, Multigrid *mgPhi,
+  					Multigrid *mgRes, const MpiInfo *mpiInfo){
+
+ 	mgVRecursiveInner(level, bottom, top, mgRho, mgPhi, mgRes, mpiInfo);
+
+ 	return;
+ }
+
+
+void mgVRegular(int level, int bottom, int top, Multigrid *mgRho, Multigrid *mgPhi,
+ 									Multigrid *mgRes, const MpiInfo *mpiInfo){
+
+	//Gathering info
+	int nPreSmooth = mgRho->nPreSmooth;
+	int nPostSmooth= mgRho->nPostSmooth;
+	int nCoarseSolv= mgRho->nCoarseSolve;
+
+	//Needed grids
+	Grid *phi;
+	Grid *rho;
+	Grid *res;
+
+	//Solvers
+	void (*coarseSolv)(Grid *phi, const Grid *rho, const int nCycles,
+		const MpiInfo *mpiInfo) = mgRho->coarseSolv;
+	void (*postSmooth)(Grid *phi, const Grid *rho, const int nCycles,
+		const MpiInfo *mpiInfo) = mgRho->postSmooth;
+	void (*preSmooth)(Grid *phi, const Grid *rho, const int nCycles,
+		const MpiInfo *mpiInfo) = mgRho->preSmooth;
+
+	//Restriction/Prolongators
+	void (*restrictor)(const Grid *fine, Grid *coarse) = mgRho->restrictor;
+	void (*prolongator)(Grid *fine, const Grid *coarse,
+						const MpiInfo *mpiInfo) = mgRho->prolongator;
+
+	//Down to coarsest level
+	for(int current = level; current < bottom; current ++){
+		//Load grids
+		phi = mgPhi->grids[current];
+		rho = mgRho->grids[current];
+		res = mgRes->grids[current];
+
+		//Boundary
+		gHaloOp(setSlice, phi, mpiInfo, TOHALO);
+		gBnd(phi, mpiInfo);
+		gNeutralizeGrid(rho, mpiInfo);
+
+
+		preSmooth(phi, rho, nPreSmooth, mpiInfo);
+
+		gHaloOp(setSlice, rho, mpiInfo, TOHALO);
+		gBnd(phi, mpiInfo);
+
+		gZero(res);
+		mgResidual(res, rho, phi, mpiInfo);
+
+		gHaloOp(setSlice, res, mpiInfo, TOHALO);
+
+		restrictor(res, mgRho->grids[current + 1]);
+	}
+
+	rho = mgRho->grids[bottom];
+	phi = mgPhi->grids[bottom];
+
+	/*****************************************************
+	 *	//OBS, ONLY NEEDED FOR PERIODIC (neutralize)
+	 *****************************************************/
+	gNeutralizeGrid(rho, mpiInfo);
+
+	//Solve at coarsest
+	gHaloOp(setSlice, rho, mpiInfo, TOHALO);
+	coarseSolv(phi, rho, nCoarseSolv, mpiInfo);
+
+	//Send up
+	gHaloOp(setSlice, phi, mpiInfo, TOHALO);
+	gBnd(phi,mpiInfo);
+	prolongator(mgRes->grids[bottom-1], phi, mpiInfo);
+
+
+	//Up to finest
+	for(int current = bottom-1; current >= top; current --){
+
+		//Load grids
+		phi = mgPhi->grids[current];
+		rho = mgRho->grids[current];
+		res = mgRes->grids[current];
+
+		//Prepare to go up
+		gSubFrom( phi, res );
+
+		gHaloOp(setSlice, phi,mpiInfo, TOHALO);
+		gBnd(phi,mpiInfo);
+
+		postSmooth(phi, rho, nPostSmooth, mpiInfo);
+		gBnd(phi, mpiInfo);
+
+		if(current > top) prolongator(mgRes->grids[current-1], phi, mpiInfo);
+	}
+
+	return;
+}
+
+void mgFMG(int level, int bottom, int top, Multigrid *mgRho, Multigrid *mgPhi,
+ 			Multigrid *mgRes, const MpiInfo *mpiInfo){
+	//Info
+	Grid **rho = &mgRho->grids[0];;
+	Grid **rhoNext;
+	void (*restrictor)(const Grid *fine, Grid *coarse) = mgRho->restrictor;
+
+	//Restrict down problem
+	for(int current = 0; current < bottom; current ++){
+		rhoNext = &mgRho->grids[current+1];
+
+		gHaloOp(setSlice, *rho, mpiInfo,TOHALO);
+		restrictor(*rho, *rhoNext);
+
+		*rho = *rhoNext;
+	}
+
+	//Solve problem
+	mgVRegular(bottom, bottom, 0, mgRho, mgPhi, mgRes, mpiInfo);
+
+	return;
+}
+
+void mgW(int level, int bottom, int top, Multigrid *mgRho, Multigrid *mgPhi,
+			Multigrid *mgRes, const MpiInfo *mpiInfo){
+
+	int middle = bottom/2;
+
+	mgVRecursive(0, bottom, middle, mgRho, mgPhi, mgRes, mpiInfo);
+	mgVRecursive(middle, bottom, 0, mgRho, mgPhi, mgRes, mpiInfo);
+
+}
+
+
+
+
+void mgSolve(MgAlgo mgAlgo, Multigrid *mgRho, Multigrid *mgPhi, Multigrid *mgRes, const MpiInfo *mpiInfo){
+
+	int nMGCycles = mgRho->nMGCycles;
+	int bottom = mgRho->nLevels-1;
+	int nLevels = mgRho->nLevels;
+
+	// gZero(mgPhi->grids[0]);
+	if(nLevels >1){
+		for(int c = 0; c < nMGCycles; c++){
+			mgAlgo(0, bottom, 0, mgRho, mgPhi, mgRes, mpiInfo);
+		}
+	}	else {
+		for(int c = 0; c < nMGCycles; c++){
+
+			Grid *phi = mgPhi->grids[0];
+			Grid *rho = mgRho->grids[0];
+			gHaloOp(setSlice, rho, mpiInfo, TOHALO);
+			gBnd(rho, mpiInfo);
+			mgRho->coarseSolv(phi, rho,
+								mgRho->nCoarseSolve, mpiInfo);
+		}
+	}
+
+	return;
+}
+
+
 /*************************************************
  *		RUNS
  ************************************************/
 
 
- void mgRun(dictionary *ini){
-
- 	//Mpi
- 	MpiInfo *mpiInfo = gAllocMpi(ini);
-
- 	//Rand Seed
- 	gsl_rng *rng = gsl_rng_alloc(gsl_rng_mt19937);
-
- 	//Grids
- 	Grid *phi = gAlloc(ini, SCALAR);
- 	Grid *rho = gAlloc(ini, SCALAR);
- 	Grid *res= gAlloc(ini, SCALAR);
- 	Grid *sol = gAlloc(ini, SCALAR);
- 	Grid *error =gAlloc(ini, SCALAR);
-
- 	//Multilevel grids
- 	Multigrid *mgPhi = mgAlloc(ini, phi);
- 	Multigrid *mgRho = mgAlloc(ini, rho);
- 	Multigrid *mgRes = mgAlloc(ini, res);
-
- 	MgAlgo mgAlgo = getMgAlgo(ini);
+void mgErrorScaling(dictionary *ini){
+	//Mpi
+	MpiInfo *mpiInfo = gAllocMpi(ini);
+
+	//Grids
+	Grid *phi 	= gAlloc(ini, SCALAR);
+	Grid *rho 	= gAlloc(ini, SCALAR);
+	Grid *res 	= gAlloc(ini, SCALAR);
+	Grid *E		= gAlloc(ini, VECTOR);
+
+	//Multigrids
+	Multigrid *mgPhi = mgAlloc(ini, phi);
+	Multigrid *mgRho = mgAlloc(ini, rho);
+	Multigrid *mgRes = mgAlloc(ini, res);
+
+	//Error and solutions
+	Grid *error = gAlloc(ini, SCALAR);
+	Grid *errorE= gAlloc(ini, VECTOR);
+	Grid *sol 	= gAlloc(ini, SCALAR);
+	Grid *solE	= gAlloc(ini, VECTOR);
+
+
+	//Compute stuff
+	// gFillHeavi(rho, 1, mpiInfo);
+
+	// gFillHeaviSol(sol, 1, mpiInfo);
+	gFillSin(rho, 1, mpiInfo, 1);
+	gFillSinSol(sol, 1, mpiInfo);
+	gFillSinESol(solE, 1, mpiInfo);
+
+
+	aiPrint(&rho->trueSize[1], rho->rank-1);
+
+	MgAlgo mgAlgo = getMgAlgo(ini);
+
+	//Solve
+	mgSolve(mgAlgo, mgRho, mgPhi, mgRes, mpiInfo);
+
+	// //Print results
+	// msg(STATUS, "Avg e^2 = %f", avgError);
+	// msg(STATUS, "Residual squared (res^2) = %f", resSquared);
+
+	//(Re)Compute E, error and residual
+	gHaloOp(setSlice, phi, mpiInfo, TOHALO);
+	gNeutralizeGrid(phi, mpiInfo);
+	gBnd(phi, mpiInfo);
+	gFinDiff1st(phi, E);
+	gHaloOp(setSlice, E, mpiInfo, TOHALO);
+	mgCompError(phi,sol,error);
+	mgCompError(E, solE, errorE);
+	mgResidual(res,rho, phi, mpiInfo);
+
+	/*********************************************************************
+	*			STORE GRIDS
+	********************************************************************/
+	int runNumber 	= iniGetInt(ini, "time:startTime");
+	int rank 		= rho->rank;
+
+	char *fName 	= malloc(8*sizeof(fName));
+	double *denorm 	= malloc((rank-1)*sizeof(*denorm));
+	double *dimen 	= malloc((rank-1)*sizeof(*dimen));
+
+	for(int d = 1; d < rank;d++) denorm[d-1] = 1.;
+	for(int d = 1; d < rank;d++) dimen[d-1] = 1.;
+
+	sprintf(fName, "rho_%d", runNumber);
+	gOpenH5(ini, rho, mpiInfo, denorm, dimen, fName);
+	gWriteH5(rho, mpiInfo, 0.);
+	gCloseH5(rho);
+
+	sprintf(fName, "phi_%d", runNumber);
+	gOpenH5(ini, phi, mpiInfo, denorm, dimen, fName);
+	gWriteH5(phi, mpiInfo, 0.);
+	gCloseH5(phi);
+
+	sprintf(fName, "res_%d", runNumber);
+	gOpenH5(ini, res, mpiInfo, denorm, dimen, fName);
+	gWriteH5(res, mpiInfo, 0.);
+	gCloseH5(res);
+
+	sprintf(fName, "E_%d", runNumber);
+	gOpenH5(ini, E, mpiInfo, denorm, dimen, fName);
+	gWriteH5(E, mpiInfo, 0.);
+	gCloseH5(E);
+
+	sprintf(fName, "sol_%d", runNumber);
+	gOpenH5(ini, sol, mpiInfo, denorm, dimen, fName);
+	gWriteH5(sol, mpiInfo, 0.);
+	gCloseH5(sol);
+
+	sprintf(fName, "error_%d", runNumber);
+	gOpenH5(ini, error, mpiInfo, denorm, dimen, fName);
+	gWriteH5(error, mpiInfo, 0.);
+	gCloseH5(error);
+
+	sprintf(fName, "solE_%d", runNumber);
+	gOpenH5(ini, solE, mpiInfo, denorm, dimen, fName);
+	gWriteH5(solE, mpiInfo, 0.);
+	gCloseH5(solE);
+
+	sprintf(fName, "errorE_%d", runNumber);
+	gOpenH5(ini, errorE, mpiInfo, denorm, dimen, fName);
+	gWriteH5(errorE, mpiInfo, 0.);
+	gCloseH5(errorE);
+
+
+	//Freedom
+	gFreeMpi(mpiInfo);
+	free(fName);
+	free(denorm);
+	free(dimen);
+
+	gFree(rho);
+	gFree(phi);
+	gFree(res);
+	gFree(E);
+	gFree(error);
+	gFree(sol);
+
+
+}
+
+void mgRun(dictionary *ini){
+
+	//Mpi
+	MpiInfo *mpiInfo = gAllocMpi(ini);
+
+	//Rand Seed
+	gsl_rng *rng = gsl_rng_alloc(gsl_rng_mt19937);
+
+	//Grids
+	Grid *phi = gAlloc(ini, SCALAR);
+	Grid *rho = gAlloc(ini, SCALAR);
+	Grid *res= gAlloc(ini, SCALAR);
+	Grid *sol = gAlloc(ini, SCALAR);
+	// Grid *E = gAlloc(ini, VECTOR);
+	Grid *error =gAlloc(ini, SCALAR);
+
+	//Multilevel grids
+	Multigrid *mgPhi = mgAlloc(ini, phi);
+	Multigrid *mgRho = mgAlloc(ini, rho);
+	Multigrid *mgRes = mgAlloc(ini, res);
+
+	MgAlgo mgAlgo = getMgAlgo(ini);
 
 	msg(STATUS, "\nMultigrid settings: \n nLevels = %d \n nPreSmooth = %d \n nCoarseSolve = %d \n nPostSmooth = %d",
-		mgRho->nLevels, mgRho->nPreSmooth, mgRho->nCoarseSolve, mgRho->nPostSmooth);
-	// if(mpiInfo->mpiRank == 0){
-	// 	aiPrint(mpiInfo->nSubdomains, 3);
-	// 	aiPrint(&rho->trueSize[1], 3);
-	// }
+	mgRho->nLevels, mgRho->nPreSmooth, mgRho->nCoarseSolve, mgRho->nPostSmooth);
 	msg(STATUS, "mgLevels = %d", mgRho->nLevels);
 
- 	int rank = rho->rank;
- 	Timer *t = tAlloc(rank);
-
- 	// double tol = 77000.;
- 	// double err = tol+1.;
-
- 	//Compute stuff
- 	fillHeaviside(rho, 1, mpiInfo);
- 	fillHeaviSol(sol, 1, mpiInfo);
- 	// fillPointCharge(rho, mpiInfo);
- 	// fillPolynomial(rho, mpiInfo);
- 	// fillPointSol(sol, mpiInfo);
- 	// fillExp(sol, mpiInfo);
- 	// fillSin(rho, mpiInfo);
- 	// fillSinSol(sol, mpiInfo);
- 	// fillCst(rho, mpiInfo);
- 	// fillRng(rho, mpiInfo, rng);
-
- 	// gHaloOp(setSlice, sol, mpiInfo);
- 	// gFinDiff2nd3D(rho, sol);
-
- 	gNeutralizeGrid(rho, mpiInfo);
+	int rank = rho->rank;
+	Timer *t = tAlloc(rank);
+
+	// double tol = 77000.;
+	// double err = tol+1.;
+
+	//Compute stuff
+	gFillHeavi(rho, 1, mpiInfo);
+	gFillHeaviSol(sol, 1, mpiInfo);
+	// gFillPoint(rho, mpiInfo);
+	// gFillPolynomial(rho, mpiInfo);
+	// gFillPointSol(sol, mpiInfo);
+	// gFillExp(sol, mpiInfo);
+	// gFillSin(rho, 1, mpiInfo);
+	// gFillSinSol(sol, 1,  mpiInfo);
+	// gFillCst(rho, mpiInfo);
+	// gFillRng(rho, mpiInfo, rng);
+
+	// gHaloOp(setSlice, sol, mpiInfo);
+	// gFinDiff2nd3D(rho, sol);
+
+	gNeutralizeGrid(rho, mpiInfo);
 
 	double tol = 0.01;
 	double avgError = 1;
@@ -386,9 +1878,9 @@
 	if(mpiInfo->mpiRank==0) tMsg(t->total, "Time spent: ");
 
 
- 	/*********************************************************************
- 	 *			STORE GRIDS
- 	 ********************************************************************/
+	/*********************************************************************
+	*			STORE GRIDS
+	********************************************************************/
 	int runNumber = iniGetInt(ini, "time:startTime");
 
 	// if(runNumber == 0){
@@ -466,1677 +1958,6 @@
 
 
 
- 	tFree(t);
- 	gFreeMpi(mpiInfo);
-
- 	gsl_rng_free(rng);
-
- 	return;
- }
-
-=======
->>>>>>> 789e037a
-
-
-/*************************************************
- * 		ALLOCATIONS
- * 		DESTRUCTORS
- ************************************************/
-
-
-Multigrid *mgAlloc(const dictionary *ini, Grid *grid){
-
-	//Multigrid
-	int nLevels = iniGetInt(ini, "multigrid:mgLevels");
-	int nMGCycles = iniGetInt(ini, "multigrid:mgCycles");
-	int nPreSmooth = iniGetInt(ini, "multigrid:nPreSmooth");
-	int nPostSmooth = iniGetInt(ini, "multigrid:nPostSmooth");
-	int nCoarseSolve = iniGetInt(ini, "multigrid:nCoarseSolve");
-	//Load data
-	int nDims = grid->rank-1;
-	int *trueSize = grid->trueSize;
-
-
-	//Sanity checks
-	if(nLevels<1) msg(ERROR, "Multi Grid levels is 0, need 1 grid level \n");
-	if(nLevels==1) msg(WARNING, "Multi Grid levels is 1, using Gauss-Seidel Red'Black \n");
-
-	if(!nMGCycles) msg(ERROR, "MG cycles is 0 \n");
-
-
-	// Sanity check (true grid points need to be a multiple of 2^(multigrid levels)
-	for(int d = 0; d < nDims; d++){
-		if(trueSize[d+1] % (int) 2*(nLevels-1)){ //Sloppy and wrong
-			msg(ERROR, "The number of True Grid Points needs to be a multiple of 2^nLevels");
-		}
-	}
-
-	Grid **grids = mgAllocSubGrids(ini, grid, nLevels);
-
-	//Store in multigrid struct
-    Multigrid *multigrid = malloc(sizeof(Multigrid));
-
-    multigrid->nLevels = nLevels;
-    multigrid->nMGCycles = nMGCycles;
-	multigrid->nPreSmooth = nPreSmooth;
-	multigrid->nPostSmooth = nPostSmooth;
-	multigrid->nCoarseSolve = nCoarseSolve;
-    multigrid->grids = grids;
-
-    //Setting the algorithms to be used, pointer functions
-	mgSetSolver(ini, multigrid);
-	mgsetRestrictProlong(ini, multigrid);
-
-  	return multigrid;
-
-}
-
-void mgFree(Multigrid *multigrid){
-
-	Grid **grids = multigrid->grids;
-	int nLevels = multigrid->nLevels;
-
-	for(int n = 1; n < nLevels; n++){
-		gFree(grids[n]);
-	}
-	free(multigrid);
-
-	return;
-}
-
-/******************************************************
- *		Iterative Solvers
- *****************************************************/
-
-void mgJacobND(Grid *phi,const Grid *rho, const int nCycles, const  MpiInfo *mpiInfo){
-	// Warning not optimized
-	//Common variables
-	int rank = phi->rank;
-	long int *sizeProd = phi->sizeProd;
-
-	//Seperate values
-	double *phiVal = phi->val;
-	double *rhoVal = rho->val;
-
-	//Temporary value
-	static double *tempVal = NULL;
-	if(tempVal==NULL)tempVal = malloc(sizeProd[rank]*sizeof(*tempVal));
-
-	//Indexes for how to increase and domain of trueGrid
-	long int gStep;
-	//This is not valid for more Halo layers
-	long int gStart = alSum(&sizeProd[1], rank-1 );
-	long int gEnd 	= sizeProd[rank]-gStart;
-
-	double coeff = 1./(2*(rank-1));
-
-	for(int c = 0; c < nCycles; c++){
-		adSetAll(tempVal, sizeProd[rank], 0.);
-		for(int r = 1; r < rank; r++){
-			gStep = sizeProd[r];
-			for(long int g = gStart; g < gEnd; g++){
-				tempVal[g] += (	phiVal[g+gStep] + phiVal[g-gStep]);
-				}
-		}
-
-		for(long int g = gStart; g < gEnd; g++) tempVal[g] += rhoVal[g];
-		adScale(tempVal, sizeProd[rank], coeff);
-		// for(long int g = gStart; g < gEnd; g++) phiVal[g] = tempVal[g];
-
-		phi->val = tempVal;
-        tempVal = phiVal;
-
-		gHaloOp(setSlice, phi, mpiInfo, TOHALO);
-		gBnd(phi, mpiInfo);
-
-		phiVal = phi->val;
-
-
-	}
-
-	return;
-}
-
-void mgJacob1D(Grid *phi,const Grid *rho, const int nCycles, const  MpiInfo *mpiInfo){
-
-	//Seperate values
-	double *phiVal = phi->val;
-	double *rhoVal = rho->val;
-
-	int *size = phi->size;
-	long int *sizeProd = phi->sizeProd;
-
-	//Temporary value
-	static double *tempVal = NULL;
-	if(tempVal==NULL)tempVal = malloc(sizeProd[2]*sizeof(*tempVal));
-
-	double sum = 0.;
-
-	for(int c = 0; c < nCycles; c++){
-		for(int g = 1; g <size[1]-1; g++){
-			tempVal[g] = 0.5*(phiVal[g+1] + phiVal[g-1] + rhoVal[g]);
-		}
-
-		//Periodic
-		tempVal[0] = tempVal[size[1]-2];
-		tempVal[size[1]-1] = tempVal[1];
-
-		//Check if total is varying from zero
-		sum = 0.;
-		for(int g = 1; g < size[1]-1; g++) sum += tempVal[g];
-		if(sum > 1. || sum < -1.)	msg(WARNING, "totSum to high: %f", sum);
-
-		//Swap stuff
-		phi->val = tempVal;
-		tempVal = phiVal;
-		phiVal = phi->val;
-
-	}
-
-}
-
-void mgJacob3D(Grid *phi,const Grid *rho, const int nCycles, const  MpiInfo *mpiInfo){
-
-	//Common variables
-	int rank = phi->rank;
-	long int *sizeProd = phi->sizeProd;
-
-	//Seperate values
-	double *phiVal = phi->val;
-	double *rhoVal = rho->val;
-
-	//Temporary value
-	double *tempVal = malloc (sizeProd[rank]*sizeof(*tempVal));
-	double coeff = 1./6;
-
-	for(int c = 0; c < nCycles; c++){
-		// Index of neighboring nodes
-		long int g =  sizeProd[1] + sizeProd[2] + sizeProd[3];
-
-		long int gj = sizeProd[1];
-		long int gjj= -sizeProd[1];
-		long int gk = sizeProd[2];
-		long int gkk= -sizeProd[2];
-		long int gl = sizeProd[3];
-		long int gll= -sizeProd[3];
-
-		long int end = sizeProd[rank] - 2*g;
-
-		for(long int q = 0; q < end; q++){
-			tempVal[g] = coeff*(phiVal[gj] + phiVal[gjj] +
-								phiVal[gk] + phiVal[gkk] +
-								phiVal[gl] + phiVal[gll] +
-								+ rhoVal[g]);
-
-			gj++;
-			gjj++;
-			gk++;
-			gkk++;
-			gl++;
-			gll++;
-		}
-
-		for(long int q = 0; q < sizeProd[rank]; q++) phiVal[q] = tempVal[q];
-
-		gHaloOp(setSlice, phi, mpiInfo, TOHALO);
-		gBnd(phi, mpiInfo);
-
-	}
-
-	free(tempVal);
-
-	return;
-}
-
-static void mgGSNDInner(double *phiVal, const double *rhoVal, double *coeff, long int *g,
-	const int *rank,const int *nGhostLayersBefore, const int *nGhostLayersAfter,
-	const int *trueSize, const long int *sizeProd){
-
-	if(*sizeProd==1){
-		//proceed x direction
-		int q;
-		for(q = 0; q < *trueSize; q+=2){
-			int gStep;
-			phiVal[*g] = 0;
-			for(int r = 0; r < *rank-1; r++){
-				gStep 	= *(sizeProd+r);
-				phiVal[*g] += phiVal[*g+gStep] + phiVal[*g-gStep];
-			}
-			phiVal[*g] += rhoVal[*g];
-			phiVal[*g] *= *coeff;
-			*g += 2;
-		}
-		*g += *nGhostLayersBefore + *nGhostLayersAfter + (2*(*g%2)-1);
-	} else {
-		//Go down a dimension
-		int q;
-		for(q = 0; q < *trueSize; q++){
-			mgGSNDInner(phiVal, rhoVal, coeff, g, rank, nGhostLayersBefore-1, nGhostLayersAfter-1, trueSize-1, sizeProd-1);
-		}
-		*g += *(sizeProd)*(*nGhostLayersBefore + *nGhostLayersAfter)+ (2*(*g%2)-1);
-	}
-
-	return;
-}
-
-void mgGSND(Grid *phi, const Grid *rho, int nCycles, const MpiInfo *mpiInfo){
-	// Warning not optimized
-	//Common variables
-	int rank = phi->rank;
-	long int *sizeProd = phi->sizeProd;
-	int *trueSize = phi->trueSize;
-	int *nGhostLayers = phi->nGhostLayers;
-
-	//Seperate values
-	double *phiVal = phi->val;
-	double *rhoVal = rho->val;
-
-	//Index
-	long int gStart = alSum(&sizeProd[1], rank-1 );
-	double coeff = 1./(2*(rank-1));
-
-	for(int c = 0; c < nCycles; c++){
-		//Black pass
-		long int g  = gStart;
-		mgGSNDInner(phiVal, rhoVal, &coeff, &g, &rank, &nGhostLayers[rank-1], &nGhostLayers[2*rank-1],
-			&trueSize[rank-1], &sizeProd[rank-1]);
-
-		gHaloOp(setSlice, phi, mpiInfo, TOHALO);
-		gBnd(phi, mpiInfo);
-
-		//Red pass
-		g = gStart +1;
-		mgGSNDInner(phiVal, rhoVal, &coeff, &g, &rank, &nGhostLayers[rank-1], &nGhostLayers[2*rank-1],
-			&trueSize[rank-1], &sizeProd[rank-1]);
-
-		gHaloOp(setSlice, phi, mpiInfo, TOHALO);
-		gBnd(phi, mpiInfo);
-
-	}
-
-	return;
-
-}
-
-
-void mgGS2D(Grid *phi, const Grid *rho, int nCycles, const MpiInfo *mpiInfo){
-
-	//Common variables
-	int *trueSize = phi->trueSize;
-	int *nGhostLayers = phi->nGhostLayers;
-	long int *sizeProd = phi->sizeProd;
-	int rank = phi->rank;
-
-	//Seperate values
-	double *phiVal = phi->val;
-	double *rhoVal = rho->val;
-
-	//Indexes
-	long int g;
-
-	for(int c = 0; c < nCycles;c++){
-
-		//Increments
-		int kEdgeInc = nGhostLayers[2] + nGhostLayers[rank + 2] + sizeProd[2];
-
-		/**************************
-		 *	Red Pass
-		 *************************/
-		//Odd numbered rows
-		g = nGhostLayers[1] + sizeProd[2];
-		loopRedBlack2D(rhoVal, phiVal, sizeProd, trueSize, kEdgeInc, g);
-
-		//Even numbered columns
-		g = nGhostLayers[1] + 1 + 2*sizeProd[2];
-		loopRedBlack2D(rhoVal, phiVal, sizeProd, trueSize, kEdgeInc, g);
-
-		gHaloOp(setSlice, phi, mpiInfo, TOHALO);
-		// gBnd(rho,mpiInfo);
-		// gBnd(phi,mpiInfo);
-
-
-		/***********************************
-		 *	Black pass
-		 **********************************/
-		//Odd numbered rows
-		g = nGhostLayers[1] + 1 + sizeProd[2];
-		loopRedBlack2D(rhoVal, phiVal, sizeProd, trueSize, kEdgeInc, g);
-
-		//Even numbered columns
-		g = nGhostLayers[1] + 2*sizeProd[2];
-		loopRedBlack2D(rhoVal, phiVal, sizeProd, trueSize, kEdgeInc, g);
-
-
-		gHaloOp(setSlice, phi, mpiInfo, TOHALO);
-		// gBnd(rho,mpiInfo);
-		// gBnd(phi,mpiInfo);
-
-	}
-
-
-	return;
-}
-
-
-void mgGS3D(Grid *phi, const Grid *rho, int nCycles, const MpiInfo *mpiInfo){
-
-	//Common variables
-	int *trueSize = phi->trueSize;
-	int *size = phi->size;
-	int *nGhostLayers = phi->nGhostLayers;
-	long int *sizeProd = phi->sizeProd;
-
-	//Seperate values
-	double *phiVal = phi->val;
-	double *rhoVal = rho->val;
-
-	//Indexes
-	long int g;
-	int gj = sizeProd[1];
-	int gk = sizeProd[2];
-	int gl = sizeProd[3];
-
-	double coeff = 1./6.;
-
-	for(int c = 0; c < nCycles; c++){
-
-
-		/*********************
-		 *	Red Pass
-		 ********************/
-		g = sizeProd[3]*nGhostLayers[3];
-		for(int l = 0; l < trueSize[3];l++){
-			for(int k = 0; k < size[2]; k++){
-				for(int j = 0; j < size[1]; j+=2){
-					phiVal[g] = coeff*(	phiVal[g+gj] + phiVal[g-gj] +
-										phiVal[g+gk] + phiVal[g-gk] +
-										phiVal[g+gl] + phiVal[g-gl] + rhoVal[g]);
-					g	+=2;
-				}
-
-				// g+=(-1 + 2*(k%2))*(-1 + 2*(l%2));
-
-				if(l%2){
-					if(k%2)	g+=1; else g-=1;
-				} else {
-					if(k%2) g-=1; else g+=1;
-				}
-
-			}
-			if(l%2) g-=1; else g+=1;
-			// g -= -1 + 2*(l%2);
-		}
-
-		gHaloOp(setSlice, phi, mpiInfo, TOHALO);
-		gBnd(phi, mpiInfo);
-
-		/*********************
-		 *	Black pass
-		 ********************/
-		 g = sizeProd[1] + sizeProd[3]*nGhostLayers[3];
-		 for(int l = 0; l < trueSize[3];l++){
-		 	for(int k = 0; k < size[2]; k++){
-		 		for(int j = 0; j < size[1]; j+=2){
-		 			phiVal[g] = coeff*(	phiVal[g+gj] + phiVal[g-gj] +
-		 								phiVal[g+gk] + phiVal[g-gk] +
-		 								phiVal[g+gl] + phiVal[g-gl] + rhoVal[g]);
-
-		 			g	+=2;
-		 		}
-					if(l%2){
-						if(k%2)	g-=1; else g+=1;
-					} else {
-						if(k%2) g+=1; else g-=1;
-					}
-				// g+=(-1 + 2*(k%2))*(-1 + 2*(l%2));
-
-
-		 	}
-				if(l%2) g+=1; else g-=1;
-			// g -= -1 + 2*(l%2);
-		 }
-
-		gHaloOp(setSlice, phi, mpiInfo, TOHALO);
-		gBnd(phi, mpiInfo);
-	}
-
-
-	return;
-}
-
-
-
-void mgGS3DNew(Grid *phi, const Grid *rho, int nCycles, const MpiInfo *mpiInfo){
-
-	//Common variables
-	int *trueSize = phi->trueSize;
-	int *nGhostLayers = phi->nGhostLayers;
-	long int *sizeProd = phi->sizeProd;
-	int rank = phi->rank;
-
-	//Seperate values
-	double *phiVal = phi->val;
-	double *rhoVal = rho->val;
-
-	//Indexes
-	long int g;
-
-	int kEdgeInc = (nGhostLayers[1] + nGhostLayers[rank+1]) + sizeProd[2];
-	int lEdgeInc = (nGhostLayers[2] + nGhostLayers[rank+2])*sizeProd[2] + sizeProd[3];
-
-
-	for(int c = 0; c < nCycles;c++){
-
-		/**************************
-		 *	Red Pass
-		 *************************/
-		//Odd layers - Odd Rows
-		g = nGhostLayers[1]*sizeProd[1] + nGhostLayers[2]*sizeProd[2] + nGhostLayers[3]*sizeProd[3];
-		loopRedBlack3D(rhoVal, phiVal, sizeProd, trueSize, kEdgeInc, lEdgeInc, g);
-
-		//Odd layers - Even Rows
-		g = (nGhostLayers[1]+1)*sizeProd[1] + (nGhostLayers[2]+1)*sizeProd[2] + nGhostLayers[3]*sizeProd[3];
-		loopRedBlack3D(rhoVal, phiVal, sizeProd, trueSize, kEdgeInc, lEdgeInc,	g);
-
-		//Even layers - Odd Rows
-		g = (nGhostLayers[1])*sizeProd[1] + (nGhostLayers[2])*sizeProd[2] + (nGhostLayers[3]+1)*sizeProd[3];
-		loopRedBlack3D(rhoVal, phiVal, sizeProd, trueSize, kEdgeInc, lEdgeInc,	g);
-
-		//Even layers - Even Rows
-		g = (nGhostLayers[1] + 1)*sizeProd[1] + (nGhostLayers[2]+1)*sizeProd[2] + (nGhostLayers[3]+1)*sizeProd[3];
-		loopRedBlack3D(rhoVal, phiVal, sizeProd, trueSize, kEdgeInc, lEdgeInc,	g);
-
-		gHaloOp(setSlice, phi, mpiInfo, TOHALO);
-
-		/***********************************
-		 *	Black pass
-		 **********************************/
-		 //Odd layers - Odd Rows
- 		g = (nGhostLayers[1]*sizeProd[1]+1) + nGhostLayers[2]*sizeProd[2] + nGhostLayers[3]*sizeProd[3];
- 		loopRedBlack3D(rhoVal, phiVal, sizeProd, trueSize, kEdgeInc, lEdgeInc,	g);
-
- 		//Odd layers - Even Rows
- 		g = (nGhostLayers[1])*sizeProd[1] + (nGhostLayers[2]+1)*sizeProd[2] + nGhostLayers[3]*sizeProd[3];
- 		loopRedBlack3D(rhoVal, phiVal, sizeProd, trueSize, kEdgeInc, lEdgeInc,	g);
-
- 		//Even layers - Odd Rows
- 		g = (nGhostLayers[1])*sizeProd[1] + (nGhostLayers[2])*sizeProd[2] + (nGhostLayers[3]+1)*sizeProd[3];
- 		loopRedBlack3D(rhoVal, phiVal, sizeProd, trueSize, kEdgeInc, lEdgeInc,	g);
-
-		//Even layers - Even Rows
- 		g = (nGhostLayers[1]+1)*sizeProd[1] + (nGhostLayers[2]+1)*sizeProd[2] + (nGhostLayers[3]+1)*sizeProd[3];
- 		loopRedBlack3D(rhoVal, phiVal, sizeProd, trueSize, kEdgeInc, lEdgeInc,	g);
-
-		gHaloOp(setSlice, phi, mpiInfo, TOHALO);
-	}
-
-
-	return;
-}
-
-/***********************************************************
- *			RESTRICTORS/PROLONGATORS
- **********************************************************/
-
-
-void mgHalfRestrict3D(const Grid *fine, Grid *coarse){
-
-	//Load fine grid
-	double *fVal = fine->val;
-	long int *fSizeProd = fine->sizeProd;
-	int rank = fine->rank;
-	int *nGhostLayers = fine->nGhostLayers;
-
-	//Load coarse grid
-	double *cVal = coarse->val;
-	long int *cSizeProd = coarse->sizeProd;
-	int *cTrueSize = coarse->trueSize;
-
-
-	//Indexes
-	long int c = cSizeProd[1]*nGhostLayers[1] + cSizeProd[2]*nGhostLayers[2] + cSizeProd[3]*nGhostLayers[3];
-
-	long int f = fSizeProd[1]*nGhostLayers[1] + fSizeProd[2]*nGhostLayers[2] + fSizeProd[3]*nGhostLayers[3];
-	long int fj  = f + fSizeProd[1];
-	long int fjj = f - fSizeProd[1];
-	long int fk  = f + fSizeProd[2];
-	long int fkk = f - fSizeProd[2];
-	long int fl  = f + fSizeProd[3];
-	long int fll = f - fSizeProd[3];
-
-	int cKEdgeInc = nGhostLayers[2] + nGhostLayers[rank + 2];
-	int fKEdgeInc = nGhostLayers[2] + nGhostLayers[rank + 2] + fSizeProd[2];
-	int cLEdgeInc = (nGhostLayers[3] + nGhostLayers[rank + 3])*cSizeProd[2];
-	int fLEdgeInc = (nGhostLayers[3] + nGhostLayers[rank + 3])*fSizeProd[2] + fSizeProd[3];
-
-	double coeff = 1./12.;
-
-
-	//Cycle Coarse grid
-	for(int l = 0; l<cTrueSize[3]; l++){
-		for(int k = 0; k < cTrueSize[2]; k++){
-			for(int j = 0; j < cTrueSize[1]; j++){
-				cVal[c] = coeff*(6*fVal[f] + fVal[fj] + fVal[fjj] + fVal[fk] + fVal[fkk] + fVal[fl] + fVal[fll]);
-				c++;
-				f  +=2;
-				fj +=2;
-				fjj+=2;
-				fk +=2;
-				fkk+=2;
-				fl +=2;
-				fll+=2;
-			}
-			c  += cKEdgeInc;
-			f  += fKEdgeInc;
-			fj += fKEdgeInc;
-			fjj+= fKEdgeInc;
-			fk += fKEdgeInc;
-			fkk+= fKEdgeInc;
-			fl += fKEdgeInc;
-			fll+= fKEdgeInc;
-		}
-		c  += cLEdgeInc;
-		f  += fLEdgeInc;
-		fj += fLEdgeInc;
-		fjj+= fLEdgeInc;
-		fk += fLEdgeInc;
-		fkk+= fLEdgeInc;
-		fl += fLEdgeInc;
-		fll+= fLEdgeInc;
-	}
-
-	return;
-}
-
-void mgHalfRestrict2D(const Grid *fine, Grid *coarse){
-
-	//Load fine grid
-	double *fVal = fine->val;
-	long int *fSizeProd = fine->sizeProd;
-	int rank = fine->rank;
-	int *nGhostLayers = fine->nGhostLayers;
-
-	//Load coarse grid
-	double *cVal = coarse->val;
-	long int *cSizeProd = coarse->sizeProd;
-	int *cSize = coarse->size;
-
-	//Indexes
-	long int c = cSizeProd[2] + cSizeProd[1];
-
-	long int f = fSizeProd[2] + fSizeProd[1];
-	long int fj = f + fSizeProd[1];
-	long int fjj = f - fSizeProd[1];
-	long int fk = f + fSizeProd[2];
-	long int fkk = f - fSizeProd[2];
-
-	int cKEdgeInc = nGhostLayers[2] + nGhostLayers[rank + 2];
-	int fKEdgeInc = cKEdgeInc + fSizeProd[2];
-
-	//Cycle Coarse grid
-	for(int k = nGhostLayers[2]; k < cSize[2]-nGhostLayers[rank + 2]; k++){
-		for(int j = nGhostLayers[1]; j < cSize[1]-nGhostLayers[rank+1]; j++){
-			cVal[c] = 0.125*(4*fVal[f] + fVal[fj] + fVal[fjj] + fVal[fk] + fVal[fkk]);
-			c++;
-			f  +=2;
-			fj +=2;
-			fjj+=2;
-			fk +=2;
-			fkk+=2;
-		}
-		c  += cKEdgeInc;
-		f  += fKEdgeInc;
-		fj += fKEdgeInc;
-		fjj+= fKEdgeInc;
-		fk += fKEdgeInc;
-		fkk+= fKEdgeInc;
-	}
-
-	return;
-}
-
-static void mgHalfRestrictNDInner(const double **fVal, double **cVal, const int *rank,
-		const int *nGhostLayersBefore, const int *nGhostLayersAfter,
-		const int *cTrueSize, const long int *cSizeProd, const long int *fSizeProd){
-
-	if(*cSizeProd==1){
-
-		*fVal += *fSizeProd**nGhostLayersBefore;
-		*cVal += *cSizeProd**nGhostLayersBefore;
-
-		double coeff = 2.*(*rank-1);
-		for(int c = 0; c < *cTrueSize; c++){
-
-			**cVal = coeff*(**fVal);
-			for(int r = 0; r < *rank-1; r++){
-				**cVal += *(*fVal + *(fSizeProd + r)) + *(*fVal - *(fSizeProd + r));
-			}
-			*fVal += 2;
-			(*cVal)++;
-		}
-
-		*fVal += *fSizeProd**nGhostLayersAfter;
-		*cVal += *cSizeProd**nGhostLayersAfter;
-
-	} else {
-
-		*fVal += *fSizeProd**nGhostLayersBefore;
-		*cVal += *cSizeProd**nGhostLayersBefore;
-
-		for(int j=0;j<*cTrueSize;j++){
-			mgHalfRestrictNDInner(fVal, cVal, rank, nGhostLayersBefore-1, nGhostLayersAfter-1,
-				cTrueSize-1, cSizeProd-1, fSizeProd-1);
-			*fVal += *fSizeProd;
-		}
-
-		*fVal += *fSizeProd**nGhostLayersAfter;
-		*cVal += *cSizeProd**nGhostLayersAfter;
-
-	}
-
-	return;
-}
-
-void mgHalfRestrictND(const Grid *fine, Grid *coarse){
-
-	//Load fine grid
-	const double *fVal = fine->val;
-	long int *fSizeProd = fine->sizeProd;
-	int rank = fine->rank;
-	int *nGhostLayers = fine->nGhostLayers;
-
-	//Load coarse grid
-	double *cVal = coarse->val;
-	long int *cSizeProd = coarse->sizeProd;
-	int *cTrueSize = coarse->trueSize;
-
-	double coeff = 1./((rank-1)*4);
-
-	mgHalfRestrictNDInner(&fVal, &cVal, &rank, &nGhostLayers[rank-1], &nGhostLayers[2*rank-1],
-			&cTrueSize[rank-1], &cSizeProd[rank-1], &fSizeProd[rank-1] );
-
-	//Note! cVal is incremented through, start at index 0
-	adScale(coarse->val, coarse->sizeProd[rank], coeff);
-}
-
-static void mgCtoFND(double **fVal, const double **cVal,
-		const int *nGhostLayersBefore, const int *nGhostLayersAfter,
-		const int *cTrueSize, const long int *cSizeProd, const long int *fSizeProd){
-
-	if(*cSizeProd==1){
-
-		*fVal += *fSizeProd**nGhostLayersBefore;
-		*cVal += *cSizeProd**nGhostLayersBefore;
-
-		for(int c = 0; c < *cTrueSize; c++){
-
-			**fVal = **cVal;
-			*fVal += 2;
-			(*cVal)++;
-
-		}
-
-		*fVal += *fSizeProd**nGhostLayersAfter;
-		*cVal += *cSizeProd**nGhostLayersAfter;
-
-	} else {
-
-		*fVal += *fSizeProd**nGhostLayersBefore;
-		*cVal += *cSizeProd**nGhostLayersBefore;
-
-		for(int j=0;j<*cTrueSize;j++){
-			mgCtoFND(fVal, cVal, nGhostLayersBefore-1, nGhostLayersAfter-1,
-				cTrueSize-1, cSizeProd-1, fSizeProd-1);
-			*fVal += *fSizeProd;
-		}
-
-		*fVal += *fSizeProd**nGhostLayersAfter;
-		*cVal += *cSizeProd**nGhostLayersAfter;
-
-	}
-
-	return;
-}
-
-static void mgProlInner(double **val, int r, int rank,
-			const int *nGhostLayersBefore, const int *nGhostLayersAfter,
-		 	const int *trueSize, const int *size, const long int *sizeProd){
-
-	if(*sizeProd==1){
-
-		*val += *sizeProd**nGhostLayersBefore;
-
-		int step = *(sizeProd+r-1);
-
-		for(int j = 0; j<*trueSize; j+=2){
-			**val = 0.5*(*(*val+step)+ *(*val-step));
-			(*val)+=2;
-		}
-
-		*val += *sizeProd**nGhostLayersAfter;
-
-	} else {
-
-		*val += *sizeProd**nGhostLayersBefore;
-
-		for(int j=0;j<*trueSize;j++){
-			mgProlInner(val, r, rank-1,nGhostLayersBefore-1,nGhostLayersAfter-1,
-				trueSize-1,size-1, sizeProd-1);
-			*val += *sizeProd*(rank-2 < r);
-			j += (rank-2 < r);
-		}
-		*val += *sizeProd**nGhostLayersAfter;
-	}
-
-	return;
-}
-
-void mgBilinProlND(Grid *fine, const Grid *coarse,const  MpiInfo *mpiInfo){
-	//Load fine grid
-	double *fVal = fine->val;
-	long int *fSizeProd = fine->sizeProd;
-	int *fSize = fine->size;
-	int *fTrueSize = fine->trueSize;
-	int rank = fine->rank;
-	int *nGhostLayers = fine->nGhostLayers;
-
-	//Load coarse grid
-	const double *cVal = coarse->val;
-	long int *cSizeProd = coarse->sizeProd;
-	int *cTrueSize = coarse->trueSize;
-
-	//Direct insertion of coarse grid
-	mgCtoFND(&fVal, &cVal, &nGhostLayers[rank-1], &nGhostLayers[2*rank-1],
-			&cTrueSize[rank-1], &cSizeProd[rank-1], &fSizeProd[rank-1]);
-
-	//Interpolating from high -> low dimension
-	for(int r = rank-1; r >0; r--){
-		//Reset *fVal
-		fVal = &fine->val[fSizeProd[r]];
-		gHaloOpDim(setSlice, fine, mpiInfo, r, TOHALO);
-		mgProlInner(&fVal, r, rank, &nGhostLayers[rank-1], &nGhostLayers[2*rank-1],
-					&fTrueSize[rank-1],&fSize[rank-1], &fSizeProd[rank-1]);
-
-	}
-
-}
-
-
-void mgBilinProl3D(Grid *fine, const Grid *coarse,const  MpiInfo *mpiInfo){
-
-	//Load fine grid
-	double *fVal = fine->val;
-	long int *fSizeProd = fine->sizeProd;
-	int *fSize = fine->size;
-	int *fTrueSize =fine->trueSize;
-	int rank = fine->rank;
-	int *nGhostLayers = fine->nGhostLayers;
-
-	//Load coarse grid
-	double *cVal = coarse->val;
-	long int *cSizeProd = coarse->sizeProd;
-	int *cTrueSize = coarse->trueSize;
-
-	//Help Indexes
-	long int f = fSizeProd[1] + fSizeProd[2] + fSizeProd[3];
-	long int c = cSizeProd[1] + cSizeProd[2] + cSizeProd[3];
-	long int fNext;
-	long int fPrev;
-
-	//Edge jumps
-	int cKEdgeInc = nGhostLayers[2] + nGhostLayers[rank + 2];
-	int fKEdgeInc = cKEdgeInc + fSizeProd[2];
-	int cLEdgeInc = (nGhostLayers[3] + nGhostLayers[rank + 3])*cSizeProd[2];
-	int fLEdgeInc = (nGhostLayers[3] + nGhostLayers[rank + 3])*fSizeProd[2] + fSizeProd[3];
-
-	//Direct insertion c->f
-	for(int l = 0; l < cTrueSize[3]; l++){
-		for(int k = 0; k < cTrueSize[2]; k++){
-			for(int j = 0; j < cTrueSize[1]; j++){
-				fVal[f] = cVal[c];
-				c++;
-				f+=2;
-			}
-			c+= cKEdgeInc;
-			f+= fKEdgeInc;
-		}
-		c+= cLEdgeInc;
-		f+= fLEdgeInc;
-	}
-
-	//Filling ghostlayer
-	gHaloOpDim(setSlice, fine, mpiInfo, 3, TOHALO);
-
-	//Interpolation 3rd Dim
-	f = fSizeProd[1] + fSizeProd[2] + 2*fSizeProd[3];
-	fNext = f + fSizeProd[3];
-	fPrev = f - fSizeProd[3];
-
-	for(int l = 0; l < fTrueSize[3]; l+=2){
-		for(int k = 0; k < fSize[2]; k+=2){
-			for(int j = 0; j < fSize[1]; j+=2){
-				fVal[f] = 0.5*(fVal[fPrev]+fVal[fNext]);
-				f +=2;
-				fNext +=2;
-				fPrev +=2;
-			}
-			f		+=fSizeProd[2];
-			fNext 	+=fSizeProd[2];
-			fPrev 	+=fSizeProd[2];
-		}
-		f		+=fSizeProd[3];
-		fNext 	+=fSizeProd[3];
-		fPrev 	+=fSizeProd[3];
-	}
-
-	gHaloOpDim(setSlice, fine, mpiInfo, 2, TOHALO);
-
-	//Interpolation 2nd Dim
-	f = fSizeProd[1] + 2*fSizeProd[2] + fSizeProd[3];
-	fNext = f + fSizeProd[2];
-	fPrev = f - fSizeProd[2];
-
-	for(int l = 0; l < fTrueSize[3]; l++){
-		for(int k = 0; k < fSize[2]; k+=2){
-			for(int j = 0; j < fSize[1]; j+=2){
-				fVal[f] = 0.5*(fVal[fPrev]+fVal[fNext]);
-				f +=2;
-				fNext +=2;
-				fPrev +=2;
-			}
-			f		+=fSizeProd[2];
-			fNext 	+=fSizeProd[2];
-			fPrev 	+=fSizeProd[2];
-		}
-	}
-
-	gHaloOpDim(setSlice, fine, mpiInfo, 1, TOHALO);
-
-	//Interpolation 2nd Dim
-	f = 2*fSizeProd[1] + fSizeProd[2] + fSizeProd[3];
-	fNext = f + fSizeProd[1];
-	fPrev = f - fSizeProd[1];
-
-	for(int l = 0; l < fTrueSize[3]; l++){
-		for(int k = 0; k < fTrueSize[2]; k++){
-			for(int j = 0; j < fSize[1]; j+=2){
-				fVal[f] = 0.5*(fVal[fPrev]+fVal[fNext]);
-				f +=2;
-				fNext +=2;
-				fPrev +=2;
-			}
-		}
-		f		+=2*fSizeProd[2];
-		fNext 	+=2*fSizeProd[2];
-		fPrev 	+=2*fSizeProd[2];
-	}
-
-
-	return;
-}
-
-
-void mgBilinProl2D(Grid *fine, const Grid *coarse, const MpiInfo *mpiInfo){
-
-	//Load fine grid
-	double *fVal = fine->val;
-	long int *fSizeProd = fine->sizeProd;
-	int *fSize = fine->size;
-	int rank = fine->rank;
-	int *nGhostLayers = fine->nGhostLayers;
-
-	//Load coarse grid
-	double *cVal = coarse->val;
-	long int *cSizeProd = coarse->sizeProd;
-	int *cSize = coarse->size;
-
-	//Help Indexes
-	long int f = fSizeProd[2] + fSizeProd[1];
-	long int c = cSizeProd[2] + cSizeProd[1];
-	long int fNext;
-	long int fPrev;
-
-	int cKEdgeInc = nGhostLayers[2] + nGhostLayers[rank + 2];
-	int fKEdgeInc = cKEdgeInc + fSizeProd[2];
-
-	//Direct insertion c->f
-	for(int k = nGhostLayers[2]; k < cSize[2]-nGhostLayers[rank + 2]; k++){
-		for(int j = nGhostLayers[1]; j < cSize[1]-nGhostLayers[rank+1]; j++){
-			fVal[f] = cVal[c];
-			c++;
-			f+=2;
-		}
-		c+= cKEdgeInc;
-		f+= fKEdgeInc;
-	}
-
-	//Filling ghost cells
-	gHaloOpDim(setSlice, fine, mpiInfo, 2, TOHALO);
-
- 	f= fSizeProd[1];
-	fNext = f + fSizeProd[2];
-	fPrev = f - fSizeProd[2];
-	//Odd numbered columns, interpolating vertically
-	for(int k = 0; k < fSize[2]; k+=2){
-		for(int j = 0; j < fSize[1]; j+=2){
-			fVal[f] += 0.5*(fVal[fPrev]+fVal[fNext]);
-			f 		+= 2;
-			fNext 	+= 2;
-			fPrev 	+= 2;
-		}
-		f		+= fSizeProd[2];
-		fNext 	+= fSizeProd[2];
-		fPrev 	+= fSizeProd[2];
-	}
-
-	//Filling ghost cells
-	gHaloOpDim(setSlice, fine, mpiInfo, 1, TOHALO);
-
-	//Even numbered columns, interpolating horizontally
-	f = 0;
-	fNext = f + fSizeProd[1];
-	fPrev = f - fSizeProd[1];
-
-	for(int k = 0; k < fSize[2]; k+=1){
-		for(int j = 0; j < fSize[1]; j+=2){
-			fVal[f] += 0.5*(fVal[fPrev]+fVal[fNext]);
-			f 		+= 2;
-			fNext 	+= 2;
-			fPrev 	+= 2;
-		}
-	}
-
-	return;
-}
-
-void mgRestrictBnd(Multigrid *mgGrid){
-
-	int nLevels = mgGrid->nLevels;
-	Grid **grid = mgGrid->grids;
-	int rank = grid[0]->rank;
-
-	//Set inside grid loop
-	double *fineBnd;
-	double *coarseBnd;
-	int *fineSize;
-	int *coarseSize;
-
-
-	//Restrict down all grids
-	for(int lvl = 0; lvl < nLevels-1; lvl++ ){
-		//Setting size and
-		fineSize = grid[lvl]->size;
-		fineBnd = grid[lvl]->bndSlice;
-		long int nFineSlice = 0;
-
-		coarseBnd = grid[lvl+1]->bndSlice;
-		coarseSize = grid[lvl+1]->size;
-		long int nCoarseSlice = 0;
-
-		//Number of elements in slice
-		for(int d=0;d<rank;d++){
-			long int nSlice = 1;
-			for(int dd=0;dd<rank;dd++){
-				if(dd!=d) nSlice *= fineSize[dd];
-			}
-			if(nSlice>nFineSlice) nFineSlice = nSlice;
-		}
-
-
-		for(int d=0;d<rank;d++){
-			long int nSlice = 1;
-			for(int dd=0;dd<rank;dd++){
-				if(dd!=d) nSlice *= coarseSize[dd];
-			}
-			if(nSlice>nCoarseSlice) nCoarseSlice = nSlice;
-		}
-
-
-		/**************************************************
-		 *		This is probably not correct for nonconstant
-		 * 		boundaries
-		 *************************************************/
-		//Lower part
-		for(int d = 1; d < rank; d++){
-			for(int s = 0; s < nCoarseSlice; s++){
-				coarseBnd[s + (nCoarseSlice * d)] = fineBnd[2*s + (nFineSlice*d)];
-			}
-		}
-
-		//Upper part
-		for(int d = rank+1; d < 2*rank; d++){
-			for(int s = 0; s < nCoarseSlice; s++){
-				coarseBnd[s + (nCoarseSlice * d)] = fineBnd[2*s + (nFineSlice*d)];
-			}
-		}
-
-
-	}
-
-
-}
-
-/*******************************************************
- *			VARIOUS COMPUTATIONS (RESIDUAL)
- ******************************************************/
-
-void mgResidual(Grid *res, const Grid *rho, const Grid *phi,const MpiInfo *mpiInfo){
-
-	//Load
-	long int *sizeProd = res->sizeProd;
-	int rank = res->rank;
-	double *resVal = res->val;
-	double *rhoVal = rho->val;
-
-	//Should consider changing to function pointers
-	if(rank == 4){
-		gFinDiff2nd3D(res, phi);
-	} else {
-		gFinDiff2ndND(res,phi);
-	}
-
-	for (long int g = 0; g < sizeProd[rank]; g++) resVal[g] += rhoVal[g];
-
-	return;
-}
-
-
-double mgResMass3D(Grid *grid, MpiInfo *mpiInfo){
-
-	//Load MPI
-	int mpiRank = mpiInfo->mpiRank;
-	int mpiSize = mpiInfo->mpiSize;
-
-	//Load
-	int rank = grid->rank;
-	int *size = grid->size;
-	long int *sizeProd = grid->sizeProd;
-	int *nGhostLayers = grid->nGhostLayers;
-	double *val = grid->val;
-
-	double mass = 0;
-	double massRecv;
-
-	//Cycle start and edge jumps
-	long int g = nGhostLayers[1]*sizeProd[1] + nGhostLayers[2]*sizeProd[2] + nGhostLayers[3]*sizeProd[3];
-	int kEdgeInc = (nGhostLayers[1]+nGhostLayers[1+rank])*sizeProd[1];
-	int lEdgeInc = (nGhostLayers[2]+nGhostLayers[2+rank])*sizeProd[2];
-
-	// int index = 0;
-
-	//Cycle through true grid
-	for(int l = nGhostLayers[3]; l < size[3]-nGhostLayers[rank+3]; l++){
-		for(int k = nGhostLayers[2]; k < size[2]-nGhostLayers[rank+2]; k++){
-			for(int j = nGhostLayers[1]; j < size[1]-nGhostLayers[rank+1]; j++){
-				mass += abs(val[g]);//*val[g];
-				// mass += val[g]*val[g];
-				g++;
-			}
-			g+=kEdgeInc;
-		}
-		g+=lEdgeInc;
-	}
-
-	if(mpiRank != 0) MPI_Send(&mass, 1, MPI_DOUBLE, 0, mpiRank, MPI_COMM_WORLD);
-	if(mpiRank == 0){
-		for(int r = 1; r < mpiSize; r++){
-			MPI_Recv(&massRecv, 1, MPI_DOUBLE, r, r, MPI_COMM_WORLD, MPI_STATUS_IGNORE);
-			mass += massRecv;
-		}
-	}
-
-	return mass;
-}
-
-double	mgAvgError(Grid *phi,Grid *sol,Grid *error,MpiInfo *mpiInfo){
-
-	mgCompError(phi, sol, error);
-	double avgError = mgSumTrueSquared(error, mpiInfo);
-
-	return avgError;
-}
-
-
-
-void mgCompError(const Grid *numerical,const Grid *analytical, Grid *error){
-
-	gCopy(numerical, error);
-	gSubFrom(error, analytical);
-
-	return;
-}
-
-double mgSumTrueSquared(Grid *error,const MpiInfo *mpiInfo){
-
-	//Square and sum
-	gSquare(error);
-	double sum = gSumTruegrid(error);
-
-	//Reduce
-	MPI_Allreduce(&sum, &sum, 1, MPI_DOUBLE, MPI_SUM, MPI_COMM_WORLD);
-
-	return sum;
-}
-
-
-void parseMGOptim(dictionary *ini, Multigrid *multigrid){
-
-
-	return;
-}
-
-
-
-/*****************************************************
- *			MG CYCLES
- ****************************************************/
-
- void inline static mgVRecursiveInner(int level, int bottom, int top, Multigrid *mgRho, Multigrid *mgPhi,
-  									Multigrid *mgRes, const MpiInfo *mpiInfo){
-
-
- 	//Solve and return at coarsest level
- 	if(level == bottom){
- 		gHaloOp(setSlice, mgPhi->grids[level], mpiInfo, TOHALO);
-		gHaloOp(setSlice, mgRho->grids[level], mpiInfo, TOHALO);
-		gNeutralizeGrid(mgRho->grids[level], mpiInfo);
- 		mgRho->coarseSolv(mgPhi->grids[level], mgRho->grids[level], mgRho->nCoarseSolve, mpiInfo);
-		gBnd(mgPhi->grids[level], mpiInfo);
- 		mgRho->prolongator(mgRes->grids[level-1], mgPhi->grids[level], mpiInfo);
-
- 		return;
- 	}
-
- 	//Gathering info
- 	int nPreSmooth = mgRho->nPreSmooth;
- 	int nPostSmooth= mgRho->nPostSmooth;
-
- 	Grid *phi = mgPhi->grids[level];
- 	Grid *rho = mgRho->grids[level];
- 	Grid *res = mgRes->grids[level];
-
- 	//Boundary
- 	gHaloOp(setSlice, rho, mpiInfo, TOHALO);
- 	gNeutralizeGrid(rho,mpiInfo);
-
- 	//Prepare to go down
- 	mgRho->preSmooth(phi, rho, nPreSmooth, mpiInfo);
- 	mgResidual(res, rho, phi, mpiInfo);
- 	gHaloOp(setSlice, res, mpiInfo, TOHALO);
-
- 	//Go down
- 	mgRho->restrictor(res, mgRho->grids[level + 1]);
-
-	//Repeat level + 1
- 	mgVRecursiveInner(level + 1, bottom, top, mgRho, mgPhi, mgRes, mpiInfo);
-
- 	//Prepare to go up
- 	gAddTo( phi, res );
-
- 	gHaloOp(setSlice, phi,mpiInfo, TOHALO);
- 	gBnd(phi,mpiInfo);
- 	mgRho->postSmooth(phi, rho, nPostSmooth, mpiInfo);
-	gBnd(phi, mpiInfo);
-
- 	//Go up
- 	if(level >top){
-		mgRho->prolongator(mgRes->grids[level-1], phi, mpiInfo);
- 	}
-
- 	return;
- }
-
- void mgVRecursive(int level, int bottom, int top, Multigrid *mgRho, Multigrid *mgPhi,
-  					Multigrid *mgRes, const MpiInfo *mpiInfo){
-
- 	mgVRecursiveInner(level, bottom, top, mgRho, mgPhi, mgRes, mpiInfo);
-
- 	return;
- }
-
-
-void mgVRegular(int level, int bottom, int top, Multigrid *mgRho, Multigrid *mgPhi,
- 									Multigrid *mgRes, const MpiInfo *mpiInfo){
-
-	//Gathering info
-	int nPreSmooth = mgRho->nPreSmooth;
-	int nPostSmooth= mgRho->nPostSmooth;
-	int nCoarseSolv= mgRho->nCoarseSolve;
-
-	//Needed grids
-	Grid *phi;
-	Grid *rho;
-	Grid *res;
-
-	//Solvers
-	void (*coarseSolv)(Grid *phi, const Grid *rho, const int nCycles,
-		const MpiInfo *mpiInfo) = mgRho->coarseSolv;
-	void (*postSmooth)(Grid *phi, const Grid *rho, const int nCycles,
-		const MpiInfo *mpiInfo) = mgRho->postSmooth;
-	void (*preSmooth)(Grid *phi, const Grid *rho, const int nCycles,
-		const MpiInfo *mpiInfo) = mgRho->preSmooth;
-
-	//Restriction/Prolongators
-	void (*restrictor)(const Grid *fine, Grid *coarse) = mgRho->restrictor;
-	void (*prolongator)(Grid *fine, const Grid *coarse,
-						const MpiInfo *mpiInfo) = mgRho->prolongator;
-
-	//Down to coarsest level
-	for(int current = level; current < bottom; current ++){
-		//Load grids
-		phi = mgPhi->grids[current];
-		rho = mgRho->grids[current];
-		res = mgRes->grids[current];
-
-		//Boundary
-		gHaloOp(setSlice, phi, mpiInfo, TOHALO);
-		gBnd(phi, mpiInfo);
-		gNeutralizeGrid(rho, mpiInfo);
-
-
-		preSmooth(phi, rho, nPreSmooth, mpiInfo);
-
-		gHaloOp(setSlice, rho, mpiInfo, TOHALO);
-		gBnd(phi, mpiInfo);
-
-		gZero(res);
-		mgResidual(res, rho, phi, mpiInfo);
-
-		gHaloOp(setSlice, res, mpiInfo, TOHALO);
-
-		restrictor(res, mgRho->grids[current + 1]);
-	}
-
-	rho = mgRho->grids[bottom];
-	phi = mgPhi->grids[bottom];
-
-	/*****************************************************
-	 *	//OBS, ONLY NEEDED FOR PERIODIC (neutralize)
-	 *****************************************************/
-	gNeutralizeGrid(rho, mpiInfo);
-
-	//Solve at coarsest
-	gHaloOp(setSlice, rho, mpiInfo, TOHALO);
-	coarseSolv(phi, rho, nCoarseSolv, mpiInfo);
-
-	//Send up
-	gHaloOp(setSlice, phi, mpiInfo, TOHALO);
-	gBnd(phi,mpiInfo);
-	prolongator(mgRes->grids[bottom-1], phi, mpiInfo);
-
-
-	//Up to finest
-	for(int current = bottom-1; current >= top; current --){
-
-		//Load grids
-		phi = mgPhi->grids[current];
-		rho = mgRho->grids[current];
-		res = mgRes->grids[current];
-
-		//Prepare to go up
-		gSubFrom( phi, res );
-
-		gHaloOp(setSlice, phi,mpiInfo, TOHALO);
-		gBnd(phi,mpiInfo);
-
-		postSmooth(phi, rho, nPostSmooth, mpiInfo);
-		gBnd(phi, mpiInfo);
-
-		if(current > top) prolongator(mgRes->grids[current-1], phi, mpiInfo);
-	}
-
-	return;
-}
-
-void mgFMG(int level, int bottom, int top, Multigrid *mgRho, Multigrid *mgPhi,
- 			Multigrid *mgRes, const MpiInfo *mpiInfo){
-	//Info
-	Grid **rho = &mgRho->grids[0];;
-	Grid **rhoNext;
-	void (*restrictor)(const Grid *fine, Grid *coarse) = mgRho->restrictor;
-
-	//Restrict down problem
-	for(int current = 0; current < bottom; current ++){
-		rhoNext = &mgRho->grids[current+1];
-
-		gHaloOp(setSlice, *rho, mpiInfo,TOHALO);
-		restrictor(*rho, *rhoNext);
-
-		*rho = *rhoNext;
-	}
-
-	//Solve problem
-	mgVRegular(bottom, bottom, 0, mgRho, mgPhi, mgRes, mpiInfo);
-
-	return;
-}
-
-void mgW(int level, int bottom, int top, Multigrid *mgRho, Multigrid *mgPhi,
-			Multigrid *mgRes, const MpiInfo *mpiInfo){
-
-	int middle = bottom/2;
-
-	mgVRecursive(0, bottom, middle, mgRho, mgPhi, mgRes, mpiInfo);
-	mgVRecursive(middle, bottom, 0, mgRho, mgPhi, mgRes, mpiInfo);
-
-}
-
-
-
-
-void mgSolve(MgAlgo mgAlgo, Multigrid *mgRho, Multigrid *mgPhi, Multigrid *mgRes, const MpiInfo *mpiInfo){
-
-	int nMGCycles = mgRho->nMGCycles;
-	int bottom = mgRho->nLevels-1;
-	int nLevels = mgRho->nLevels;
-
-	// gZero(mgPhi->grids[0]);
-	if(nLevels >1){
-		for(int c = 0; c < nMGCycles; c++){
-			mgAlgo(0, bottom, 0, mgRho, mgPhi, mgRes, mpiInfo);
-		}
-	}	else {
-		for(int c = 0; c < nMGCycles; c++){
-
-			Grid *phi = mgPhi->grids[0];
-			Grid *rho = mgRho->grids[0];
-			gHaloOp(setSlice, rho, mpiInfo, TOHALO);
-			gBnd(rho, mpiInfo);
-			mgRho->coarseSolv(phi, rho,
-								mgRho->nCoarseSolve, mpiInfo);
-		}
-	}
-
-	return;
-}
-
-
-/*************************************************
- *		RUNS
- ************************************************/
-
-
-void mgErrorScaling(dictionary *ini){
-	//Mpi
-	MpiInfo *mpiInfo = gAllocMpi(ini);
-
-	//Grids
-	Grid *phi 	= gAlloc(ini, SCALAR);
-	Grid *rho 	= gAlloc(ini, SCALAR);
-	Grid *res 	= gAlloc(ini, SCALAR);
-	Grid *E		= gAlloc(ini, VECTOR);
-
-	//Multigrids
-	Multigrid *mgPhi = mgAlloc(ini, phi);
-	Multigrid *mgRho = mgAlloc(ini, rho);
-	Multigrid *mgRes = mgAlloc(ini, res);
-
-	//Error and solutions
-	Grid *error = gAlloc(ini, SCALAR);
-	Grid *errorE= gAlloc(ini, VECTOR);
-	Grid *sol 	= gAlloc(ini, SCALAR);
-	Grid *solE	= gAlloc(ini, VECTOR);
-
-
-	//Compute stuff
-	// gFillHeavi(rho, 1, mpiInfo);
-
-	// gFillHeaviSol(sol, 1, mpiInfo);
-	gFillSin(rho, 1, mpiInfo, 1);
-	gFillSinSol(sol, 1, mpiInfo);
-	gFillSinESol(solE, 1, mpiInfo);
-
-
-	aiPrint(&rho->trueSize[1], rho->rank-1);
-
-	MgAlgo mgAlgo = getMgAlgo(ini);
-
-	//Solve
-	mgSolve(mgAlgo, mgRho, mgPhi, mgRes, mpiInfo);
-
-	// //Print results
-	// msg(STATUS, "Avg e^2 = %f", avgError);
-	// msg(STATUS, "Residual squared (res^2) = %f", resSquared);
-
-	//(Re)Compute E, error and residual
-	gHaloOp(setSlice, phi, mpiInfo, TOHALO);
-	gNeutralizeGrid(phi, mpiInfo);
-	gBnd(phi, mpiInfo);
-	gFinDiff1st(phi, E);
-	gHaloOp(setSlice, E, mpiInfo, TOHALO);
-	mgCompError(phi,sol,error);
-	mgCompError(E, solE, errorE);
-	mgResidual(res,rho, phi, mpiInfo);
-
-	/*********************************************************************
-	*			STORE GRIDS
-	********************************************************************/
-	int runNumber 	= iniGetInt(ini, "time:startTime");
-	int rank 		= rho->rank;
-
-	char *fName 	= malloc(8*sizeof(fName));
-	double *denorm 	= malloc((rank-1)*sizeof(*denorm));
-	double *dimen 	= malloc((rank-1)*sizeof(*dimen));
-
-	for(int d = 1; d < rank;d++) denorm[d-1] = 1.;
-	for(int d = 1; d < rank;d++) dimen[d-1] = 1.;
-
-	sprintf(fName, "rho_%d", runNumber);
-	gOpenH5(ini, rho, mpiInfo, denorm, dimen, fName);
-	gWriteH5(rho, mpiInfo, 0.);
-	gCloseH5(rho);
-
-	sprintf(fName, "phi_%d", runNumber);
-	gOpenH5(ini, phi, mpiInfo, denorm, dimen, fName);
-	gWriteH5(phi, mpiInfo, 0.);
-	gCloseH5(phi);
-
-	sprintf(fName, "res_%d", runNumber);
-	gOpenH5(ini, res, mpiInfo, denorm, dimen, fName);
-	gWriteH5(res, mpiInfo, 0.);
-	gCloseH5(res);
-
-	sprintf(fName, "E_%d", runNumber);
-	gOpenH5(ini, E, mpiInfo, denorm, dimen, fName);
-	gWriteH5(E, mpiInfo, 0.);
-	gCloseH5(E);
-
-	sprintf(fName, "sol_%d", runNumber);
-	gOpenH5(ini, sol, mpiInfo, denorm, dimen, fName);
-	gWriteH5(sol, mpiInfo, 0.);
-	gCloseH5(sol);
-
-	sprintf(fName, "error_%d", runNumber);
-	gOpenH5(ini, error, mpiInfo, denorm, dimen, fName);
-	gWriteH5(error, mpiInfo, 0.);
-	gCloseH5(error);
-
-	sprintf(fName, "solE_%d", runNumber);
-	gOpenH5(ini, solE, mpiInfo, denorm, dimen, fName);
-	gWriteH5(solE, mpiInfo, 0.);
-	gCloseH5(solE);
-
-	sprintf(fName, "errorE_%d", runNumber);
-	gOpenH5(ini, errorE, mpiInfo, denorm, dimen, fName);
-	gWriteH5(errorE, mpiInfo, 0.);
-	gCloseH5(errorE);
-
-
-	//Freedom
-	gFreeMpi(mpiInfo);
-	free(fName);
-	free(denorm);
-	free(dimen);
-
-	gFree(rho);
-	gFree(phi);
-	gFree(res);
-	gFree(E);
-	gFree(error);
-	gFree(sol);
-
-
-}
-
-void mgRun(dictionary *ini){
-
-	//Mpi
-	MpiInfo *mpiInfo = gAllocMpi(ini);
-
-	//Rand Seed
-	gsl_rng *rng = gsl_rng_alloc(gsl_rng_mt19937);
-
-	//Grids
-	Grid *phi = gAlloc(ini, SCALAR);
-	Grid *rho = gAlloc(ini, SCALAR);
-	Grid *res= gAlloc(ini, SCALAR);
-	Grid *sol = gAlloc(ini, SCALAR);
-	// Grid *E = gAlloc(ini, VECTOR);
-	Grid *error =gAlloc(ini, SCALAR);
-
-	//Multilevel grids
-	Multigrid *mgPhi = mgAlloc(ini, phi);
-	Multigrid *mgRho = mgAlloc(ini, rho);
-	Multigrid *mgRes = mgAlloc(ini, res);
-
-	MgAlgo mgAlgo = getMgAlgo(ini);
-
-	msg(STATUS, "\nMultigrid settings: \n nLevels = %d \n nPreSmooth = %d \n nCoarseSolve = %d \n nPostSmooth = %d",
-	mgRho->nLevels, mgRho->nPreSmooth, mgRho->nCoarseSolve, mgRho->nPostSmooth);
-	msg(STATUS, "mgLevels = %d", mgRho->nLevels);
-
-	int rank = rho->rank;
-	Timer *t = tAlloc(rank);
-
-	// double tol = 77000.;
-	// double err = tol+1.;
-
-	//Compute stuff
-	gFillHeavi(rho, 1, mpiInfo);
-	gFillHeaviSol(sol, 1, mpiInfo);
-	// gFillPoint(rho, mpiInfo);
-	// gFillPolynomial(rho, mpiInfo);
-	// gFillPointSol(sol, mpiInfo);
-	// gFillExp(sol, mpiInfo);
-	// gFillSin(rho, 1, mpiInfo);
-	// gFillSinSol(sol, 1,  mpiInfo);
-	// gFillCst(rho, mpiInfo);
-	// gFillRng(rho, mpiInfo, rng);
-
-	// gHaloOp(setSlice, sol, mpiInfo);
-	// gFinDiff2nd3D(rho, sol);
-
-	gNeutralizeGrid(rho, mpiInfo);
-
-	double tol = 0.01;
-	double avgError = 1;
-	double errSquared;
-	double resSquared;
-	int run = 1;
-
-	while(avgError>tol){
-		// Run solver
-		tStart(t);
-		mgSolve(mgAlgo, mgRho, mgPhi, mgRes, mpiInfo);
-		tStop(t);
-
-		//Compute error
-		mgCompError(phi, sol, error);
-		// avgError = mgAvgError(error, mpiInfo);
-		errSquared = mgSumTrueSquared(error, mpiInfo);
-		avgError = errSquared/gTotTruesize(error, mpiInfo);
-
-		// if(!(run%10))	msg(STATUS, "Avg e^2 = %.2e", errSquared);
-		run++;
-	}
-
-	resSquared = mgSumTrueSquared(res, mpiInfo);
-	msg(STATUS, "Avg e^2 = %f", avgError);
-	msg(STATUS, "Residual squared (res^2) = %f", resSquared);
-	msg(STATUS, "Number of Cycles: %d", run);
-	if(mpiInfo->mpiRank==0) tMsg(t->total, "Time spent: ");
-
-
-	/*********************************************************************
-	*			STORE GRIDS
-	********************************************************************/
-	int runNumber = iniGetInt(ini, "time:startTime");
-
-	// if(runNumber == 0){
-	// 	double *denorm = malloc((rank-1)*sizeof(*denorm));
-	// 	double *dimen = malloc((rank-1)*sizeof(*dimen));
-	//
-	// 	for(int d = 1; d < rank;d++) denorm[d-1] = 1.;
-	// 	for(int d = 1; d < rank;d++) dimen[d-1] = 1.;
-	//
-	// 	//(Re)Compute E, error and residual
-	// 	gHaloOp(setSlice, phi, mpiInfo, 0);
-	// 	gNeutralizeGrid(phi, mpiInfo);
-	// 	gBnd(phi, mpiInfo);
-	// 	gFinDiff1st(phi, E);
-	// 	mgCompError(phi,sol,error);
-	// 	mgResidual(res,rho, phi, mpiInfo);
-	//
-	//
-	// 	gOpenH5(ini, E, mpiInfo, denorm, dimen, "E_0");
-	// 	gWriteH5(E, mpiInfo, 0.);
-	// 	gCloseH5(E);
-	//
-	// 	gOpenH5(ini, sol, mpiInfo, denorm, dimen, "sol_0");
-	// 	gWriteH5(sol, mpiInfo, 0.);
-	// 	gCloseH5(sol);
-	//
-	// 	gOpenH5(ini, error, mpiInfo, denorm, dimen, "error_0");
-	// 	gWriteH5(error, mpiInfo, 0.);
-	// 	gCloseH5(error);
-	//
-	//
-	// 	//Saving lvl of grids
-	// 	char fName[12];
-	// 	for(int lvl = 0; lvl <mgRho->nLevels; lvl ++){
-	//
-	// 		rho = mgRho->grids[lvl];
-	// 		phi = mgPhi->grids[lvl];
-	// 		res = mgRes->grids[lvl];
-	//
-	// 		sprintf(fName, "rho_%d", lvl);
-	// 		gOpenH5(ini, rho, mpiInfo, denorm, dimen, fName);
-	// 		sprintf(fName, "phi_%d", lvl);
-	// 		gOpenH5(ini,  phi, mpiInfo, denorm, dimen, fName);
-	// 		sprintf(fName, "res_%d", lvl);
-	// 		gOpenH5(ini, res, mpiInfo, denorm, dimen, fName);
-	//
-	//
-	// 		gWriteH5(rho,mpiInfo,0.);
-	// 		gWriteH5(phi,mpiInfo,0.);
-	// 		gWriteH5(res,mpiInfo,0.);
-	//
-	// 		gCloseH5(phi);
-	// 		gCloseH5(rho);
-	// 		gCloseH5(res);
-	//
-	// 	}
-	//
-	//
-	// 	free(denorm);
-	// 	free(dimen);
-	//
-	// }
-
-	/**************************************************************
-	*		Store time spent
-	*************************************************************/
-
-	hid_t timer = xyOpenH5(ini,"timer");
-	if(runNumber == 0)	xyCreateDataset(timer,"time");
-	if(runNumber == 0)	xyCreateDataset(timer, "cycles");
-	//  xyCreateDataset(timer,"time");
-	xyWrite(timer,"time",(double) runNumber,(double) t->total,MPI_MAX);
-	xyWrite(timer,"cycles",(double) runNumber,(double) run,MPI_MAX);
-	xyCloseH5(timer);
-
-
-
 	tFree(t);
 	gFreeMpi(mpiInfo);
 
