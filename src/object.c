/**
 * @file		object.c
 * @author		Jan Deca <jandeca@gmail.com>
 * @brief		All object-related functions are here.
 * @date		19.10.16
 */

#include "core.h"
#include "object.h"
#include "pusher.h"
#include "multigrid.h"
#include "spectral.h"
#include <gsl/gsl_linalg.h>
#include <gsl/gsl_blas.h>

/******************************************************************************
 *  LOCAL FUNCTION DECLARATIONS
 *****************************************************************************/
/**
 * @brief   Object debug functions
 * @param	obj		Object
 * @param	ini		input settings
 * @return	void
 */
void print_gsl_mat(gsl_matrix_view A);
/**
 * @brief   Count the number of objects and fills the lookup tables.
 * @param	obj		Object
 * @param	ini		input settings
 * @return	void
 */
void oFillLookupTables(Object *obj, const MpiInfo *mpiInfo);

/**
 * @brief   Find all the object nodes which are part of the object surface.
 * @param	obj		Object
 * @param	ini		input settings
 * @return	void
 */
void oFindObjectSurfaceNodes(Object *obj, const MpiInfo *mpiInfo);

/**
 * @brief   Check whether a certain node is a ghost node.
 * @param	grid	Grid
 * @param	node	long int
 * @return	bool
 */
bool isGhostNode(Grid *grid, long int node);
void oGhost(long int node, const int *nGhostLayersBefore,
            const int *nGhostLayersAfter, const int *trueSize,
            const long int *sizeProd, bool *ghost);

/******************************************************************************
 *  LOCAL FUNCTION DEFINITIONS
 *****************************************************************************/

void print_gsl_mat(const gsl_matrix_view A){

    FILE *f;
    f = fopen("matrix.txt", "w");

    const gsl_matrix *mat = &A.matrix;
    double element;

    for(size_t i=0; i<mat->size1; i++){

        for(size_t j=0; j<mat->size2; j++){
            element = gsl_matrix_get(mat, i, j);
            fprintf(f, "%.2g\t", element);
        }
        fprintf(f, "\n");
    }

    fclose(f);
}


//Check whether a certain node is a ghost node.
bool isGhostNode(Grid *grid, long int node) {

    long int *sizeProd = grid->sizeProd;
    int *trueSize = grid->trueSize;
    int *nGhostLayers = grid->nGhostLayers;
    int rank = grid->rank;

    bool ghost = false;

    oGhost(node,&nGhostLayers[rank-1],&nGhostLayers[2*rank-1],&trueSize[rank-1],&sizeProd[rank-1],&ghost);

  return ghost;
}

void oGhost(long int node, const int *nGhostLayersBefore,
            const int *nGhostLayersAfter, const int *trueSize,
            const long int *sizeProd, bool *ghost) {
    if (*sizeProd==1) {
        if (node>*trueSize || node<1) {
            *ghost = true;
        }
    } else {
        long int help = *(sizeProd) * (*(trueSize)+1);
        if (node < *(sizeProd) || node > help  ) {
            *ghost = true;
        }
        node = node % *(sizeProd);
        oGhost(node,nGhostLayersBefore-1,
               nGhostLayersAfter-1,trueSize-1,sizeProd-1,ghost);
    }
}

// Count the number of objects and fill the lookup tables
void oFillLookupTables(Object *obj, const MpiInfo *mpiInfo) {

    //printf("oFillLookupTables \n");
    int nObjects = obj->nObjects;
    // Initialise and compute the array that stores the offsets of the objects in the lookup table.
    long int *lookupInteriorOffset = malloc((nObjects+1)*sizeof(*lookupInteriorOffset));


    for (long int i=0; i<nObjects+1; i++) {
        lookupInteriorOffset[i] = 0;
    }

    for (long int i=0; i<obj->domain->sizeProd[obj->domain->rank]; i++) {
        if (obj->domain->val[i]>0.5 ){ //&& !isGhostNode(obj->domain, i)
            lookupInteriorOffset[(int)(obj->domain->val[i]+0.5)]++;
        }
    }

    alCumSum(lookupInteriorOffset+1,lookupInteriorOffset,nObjects);
    // Initialise and compute the lookup table.
    long int *lookupInterior = malloc( (lookupInteriorOffset[nObjects])*sizeof(*lookupInterior) );
    alSetAll(lookupInterior,lookupInteriorOffset[nObjects],0);

    long int *index = malloc((nObjects)*sizeof(*index));
    for (long int i=0; i<nObjects; i++) {
        index[i]=lookupInteriorOffset[i];
    }

    for (long int i=0; i<obj->domain->sizeProd[obj->domain->rank]; i++) {
        if (obj->domain->val[i]>0.5 ){ //&& !isGhostNode(obj->domain, i)
            lookupInterior[(index[(int)(obj->domain->val[i]+0.5)-1])] = i;
            (index[(int)(obj->domain->val[i]+0.5)-1])++;
        }
    }
    //alPrint(lookupInterior,(lookupInteriorOffset[nObjects]) );
    // Add to the object.
    //obj->nObjects = nObjects;
    obj->lookupInterior = lookupInterior;
    obj->lookupInteriorOffset = lookupInteriorOffset;

    free(index);



}


long int oGatherSurfaceNodes(Object *obj, long int *nodCorLoc, \
  long int *nodCorGlob,long int *lookupSurfOff, const MpiInfo *mpiInfo){


  int size = mpiInfo->mpiSize;

  for (long int a=0; a<obj->nObjects; a++) {

      long int nodesThisCore = lookupSurfOff[a+1] - lookupSurfOff[a];

      //printf("rank = %i nodesThisCore = %li \n",mpiInfo->mpiRank,nodesThisCore);
      // Let every core know how many surface nodes everybody has.
      MPI_Allgather(&nodesThisCore, 1, MPI_LONG, nodCorLoc, 1, MPI_LONG, MPI_COMM_WORLD);

      for(long int i=size-1;i>-1;i--) nodCorLoc[i+1]=nodCorLoc[i];
      nodCorLoc[0] = 0;
      alCumSum(nodCorLoc+1,nodCorLoc,size);

      for (long int b=0; b<size+1; b++) {
        nodCorGlob[a*(size+1)+b] = nodCorLoc[b];

      }
  }

  // Find the size and initialise the array holding the capacitance matrices for all objects.
  long int capMatrixAllSize = 0;
  for (long int a=0; a<obj->nObjects; a++) {
      capMatrixAllSize +=nodCorGlob[a*(size+1)+size];
  }
  return capMatrixAllSize;
}


// Compute the capacitance matrix for each object.
void oComputeCapacitanceMatrix(Object *obj, const dictionary *ini, const MpiInfo *mpiInfo) {

    msg(STATUS, "Computing capacitance matrix per object");
    int rank = mpiInfo->mpiRank;
    int size = mpiInfo->mpiSize;
    long int *lookupSurf = obj->lookupSurface;
    long int *lookupSurfOff = obj->lookupSurfaceOffset;

    double *capMatrixAll = obj->capMatrixAll;
    long int *nodCorGlob = obj->capMatrixAllOffsets;
    double *capMatrixSum = obj->capMatrixSum;

    // Allocate and initialise the structures to run the potential solver.
    void (*solverInterface)() = select(ini, "methods:poisson", mgSolver_set, sSolver_set);
    void (*solve)() = NULL;
    void *(*solverAlloc)() = NULL;
    void (*solverFree)() = NULL;
    solverInterface(&solve, &solverAlloc, &solverFree);

    Grid *rhoCap = gAlloc(ini, SCALAR,mpiInfo);
    Grid *phiCap = gAlloc(ini, SCALAR,mpiInfo);

    void *solver = solverAlloc(ini, rhoCap, phiCap, mpiInfo);
    //msg(STATUS,"in oComputeCapacitanceMatrix");
    //exit(0);
    for(int r=0; r<2*phiCap->rank; r++){
      rhoCap->bnd[r] = PERIODIC;
      phiCap->bnd[r] = PERIODIC;
    }
    //aiPrint(phiCap->bnd,2*phiCap->rank);

    // Set Rho to zero.
    gZero(rhoCap);

    // Find the number of surface nodes for each object.




    // Compute the actual capacitance matrix for each object.
    for (long int a=0; a<obj->nObjects; a++) {
        long int j = 0; // Keep track of the rank
        long int inode = 0; // Keep track of the node number


        long int totSNGlob = nodCorGlob[a*(size+1)+size];
        long int beginIndex = nodCorGlob[a*(size+1)+rank];
        long int endIndex = nodCorGlob[a*(size+1)+rank+1];


        // Initialise the matrix and its inverse.
        double *capMatrix = malloc( (totSNGlob*totSNGlob) * sizeof(*capMatrix));
        double *invCapMatrix = malloc( (totSNGlob*totSNGlob) * sizeof(*invCapMatrix));
        adSetAll(capMatrix,totSNGlob*totSNGlob,0);
        adSetAll(invCapMatrix,totSNGlob*totSNGlob,0);

        // Loop over the nodes and fill the matrix
        for (long int i=0; i<totSNGlob; i++) {
            //msg(STATUS,"Solving capacitance matrix for node %ld of %ld for object %ld of %ld.", \
                i+1,totSNGlob,a+1,obj->nObjects);

            // Don't loop over cores who do not have any surface nodes.
            while ((nodCorGlob[a*(size+1)+j+1]-nodCorGlob[a*(size+1)+j])==0) {
                j++;
            }

            // Set the surface node to 1 charge.
            if (rank==j) {
                rhoCap->val[lookupSurf[lookupSurfOff[a] + inode]] = 1;
                //printf("adding 1 rho to node %li \n",lookupSurf[lookupSurfOff[a] + inode]);
            }

            // Solve for the potential.
            solve(solver, rhoCap, phiCap, mpiInfo);

            //msg(STATUS,"phi size = %i",phiCap->sizeProd[4]);
        		//for (long int q = 0; q<phiCap->rank;q++){
        		//	adPrint(phiCap->val,phiCap->sizeProd[4] );
        		//	}
            // Set the surface node back to zero.
            if (rank==j) {
                rhoCap->val[lookupSurf[inode]] = 0;
            }
            // Fill column i of the capacitance matrix.
            for (int k=beginIndex; k<endIndex; k++) {
                capMatrix[totSNGlob*k + i] = phiCap->val[lookupSurf[lookupSurfOff[a] + k-beginIndex]];
                //printf("indexing to %i in cap matrix, max: %li \n",(lookupSurf[lookupSurfOff[a] + k-beginIndex]),(phiCap->sizeProd[4]));
            }

            // Increase the counters. If you looped over all nodes on this core, increase the rank and reset inode.
            inode++;
            while (inode>(nodCorGlob[a*(size+1)+j+1]-nodCorGlob[a*(size+1)+j]-1)) {
                j++;
                inode=0;
            }

        }

        // Make sure every codes has the complete matrix (needed for BLAS).
        long int mpiSendNr = (totSNGlob*totSNGlob);
        MPI_Allreduce(MPI_IN_PLACE, capMatrix, mpiSendNr, \
                      MPI_DOUBLE, MPI_SUM, MPI_COMM_WORLD);

        //printf("(totSNGlob*totSNGlob) = %li \n", mpiSendNr);
        //adPrint(capMatrix, (totSNGlob*totSNGlob));
        // Compute the inverse of the capacitance matrix.
        // Actually, the inverse is the capacitance matrix. Probably have to rethink the variable names.
        gsl_matrix_view A = gsl_matrix_view_array(capMatrix, totSNGlob, totSNGlob);
        gsl_matrix_view invA = gsl_matrix_view_array(invCapMatrix, totSNGlob, totSNGlob);

        //debug 290619
        //print_gsl_mat(A);

        int s;
        gsl_permutation *p = gsl_permutation_alloc(totSNGlob);
        gsl_linalg_LU_decomp(&A.matrix, p, &s);
        gsl_linalg_LU_invert(&A.matrix, p, &invA.matrix);
        //print_gsl_mat(invA);

        // Add the invCapMatrix for object a to the big array.
        for (long int l=0; l<totSNGlob*totSNGlob; l++) {
            capMatrixAll[a*totSNGlob*totSNGlob+l] = invCapMatrix[l];
        }

        // Compute here to total sum of elements in the capacitance matrix (needed later).
        capMatrixSum[a] = adSum(invCapMatrix,totSNGlob*totSNGlob);
        // We need the inverse later on.
        capMatrixSum[a] = 1/capMatrixSum[a];


        free(capMatrix),
        free(invCapMatrix);
        gsl_permutation_free(p);
    }

    //long int *capMatrixAllOffsets = nodCorGlob;

    //adPrint(capMatrixAll,capMatrixAllSize*capMatrixAllSize);
    // Add to object
    //obj->capMatrixAll = capMatrixAll;
    //obj->capMatrixAllOffsets = nodCorGlob;
    //obj->capMatrixSum = capMatrixSum;

    gFree(rhoCap);
    gFree(phiCap);
    solverFree(solver);

    //free(nodCorLoc);

    //free(nodCorGlob);

}

// Construct and solve equation 5 in Miyake_Usui_PoP_2009
void oApplyCapacitanceMatrix(Grid *rho, const Grid *phi, const Object *obj, const MpiInfo *mpiInfo){

    int rank = mpiInfo->mpiRank;
    int size = mpiInfo->mpiSize;
    long int *lookupSurf = obj->lookupSurface;
    long int *lookupSurfOff = obj->lookupSurfaceOffset;

    double *capMatrixAll = obj->capMatrixAll;
    long int *capMatrixAllOffsets = obj->capMatrixAllOffsets;
    double *capMatrixSum = obj->capMatrixSum;


    // Loop over the objects
    for (long int a=0; a<obj->nObjects; a++) {

        // This number is in fact the correct potential of the object.
        double capMatrixPhiSum = 0;

        // total number of surface nodes
        long int totSNGlob = capMatrixAllOffsets[a*(size+1)+size];
        long int beginIndex = capMatrixAllOffsets[a*(size+1)+rank];
        long int endIndex = capMatrixAllOffsets[a*(size+1)+rank+1];

        MPI_Barrier(MPI_COMM_WORLD);
        double *deltaPhi = malloc(totSNGlob*sizeof(*deltaPhi));
        adSetAll(deltaPhi,totSNGlob,0);
        double *rhoCorr = malloc(totSNGlob*sizeof(*rhoCorr));
        adSetAll(rhoCorr,totSNGlob,0);


        // Compute eq. 7.
        for (long int i=0; i<totSNGlob; i++) {
            // Make sure that each core loops only over the matrix elements/parts of the grid it has
            for (long int j=beginIndex; j<endIndex; j++) {
                capMatrixPhiSum += capMatrixAll[a*totSNGlob*totSNGlob+totSNGlob*j+i] \
                * (phi->val[lookupSurf[lookupSurfOff[a] + j-beginIndex]]);
            }
        }

        // This is phi_c for each object.
        capMatrixPhiSum = capMatrixPhiSum*capMatrixSum[a];
        MPI_Allreduce(MPI_IN_PLACE, &capMatrixPhiSum, 1, MPI_DOUBLE, MPI_SUM, MPI_COMM_WORLD);

        msg(STATUS,"Potential-check for object %ld : %f",a,capMatrixPhiSum);
        //capMatrixPhiSum=0.03;

        for (long int j=beginIndex; j<endIndex; j++) {
            deltaPhi[j] = capMatrixPhiSum - phi->val[lookupSurf[lookupSurfOff[a] + j-beginIndex]];
            //printf("adding correction to node %f \n",deltaPhi[j] );
        }

        MPI_Allreduce(MPI_IN_PLACE, deltaPhi, totSNGlob, MPI_DOUBLE, MPI_SUM, MPI_COMM_WORLD);

        // Eq. 5
        for (long int i=0; i<totSNGlob; i++) {
            for (long int j=beginIndex; j<endIndex; j++) {
                rhoCorr[i] += capMatrixAll[a*totSNGlob*totSNGlob+totSNGlob*j+i]*deltaPhi[j];
            }
        }

        MPI_Allreduce(MPI_IN_PLACE, rhoCorr, totSNGlob, MPI_DOUBLE, MPI_SUM, MPI_COMM_WORLD);

        // Add the charge corrections.
        for (long int j=beginIndex; j<endIndex; j++) {
            rho->val[lookupSurf[lookupSurfOff[a] + j-beginIndex]] += rhoCorr[j];

        }

        //memleak needs checking
        free(deltaPhi);
        free(rhoCorr);
    }


}

//Find all the object nodes which are part of the object surface.
void oFindObjectSurfaceNodes(Object *obj, const MpiInfo *mpiInfo) {

    //printf("in oFindObjSurf \n");
    long int *sizeProd = obj->domain->sizeProd;
    double *val = obj->domain->val;

    // Initialise the array storing the offsets for the surface nodes in the lookup table.
    long int *lookupSurfaceOffset = malloc((obj->nObjects+1)*sizeof(*lookupSurfaceOffset));
    alSetAll(lookupSurfaceOffset,obj->nObjects+1,0);

    //printf("finding offsets \n");
    // Find the 8 neighbour cells of each non-ghost node.
    long int *myNB = malloc(10*sizeof(*myNB));
    // Find the ofsetts first.
    for (long int a=0; a<obj->nObjects; a++) {
        for (long int b=0; b<sizeProd[obj->domain->rank]; b++) {
            if (!isGhostNode(obj->domain, b)) {
                myNB[0] = b;    // me on node i,j,k
                myNB[1] = myNB[0];                  // cell i,j,k
                myNB[2] = myNB[0] - sizeProd[3];    // cell i,j,k-1
                myNB[3] = myNB[0] - sizeProd[1];                    // cell i-1,j,k
                myNB[4] = myNB[0] - sizeProd[1] - sizeProd[3];      // cell i-1,j,k-1
                myNB[5] = myNB[0] - sizeProd[2];                    // cell i,j-1,k
                myNB[6] = myNB[0] - sizeProd[2] - sizeProd[3];      // cell i,j-1,k-1
                myNB[7] = myNB[0] - sizeProd[2] - sizeProd[1];      // cell i-1,j-1,k
                myNB[8] = myNB[0] - sizeProd[2] - sizeProd[1] - sizeProd[3];   // cell i-1,j-1,k-1
                //myNB[9] = myNB[0] - sizeProd[1] - sizeProd[2];      // cell i-1,j-1,k

                int d=0;
                if (val[myNB[1]]>(a+0.5) && val[myNB[1]]<(a+1.5)) d++;
                if (val[myNB[2]]>(a+0.5) && val[myNB[2]]<(a+1.5)) d++;
                if (val[myNB[3]]>(a+0.5) && val[myNB[3]]<(a+1.5)) d++;
                if (val[myNB[4]]>(a+0.5) && val[myNB[4]]<(a+1.5)) d++;
                if (val[myNB[5]]>(a+0.5) && val[myNB[5]]<(a+1.5)) d++;
                if (val[myNB[6]]>(a+0.5) && val[myNB[6]]<(a+1.5)) d++;
                if (val[myNB[7]]>(a+0.5) && val[myNB[7]]<(a+1.5)) d++;
                if (val[myNB[8]]>(a+0.5) && val[myNB[8]]<(a+1.5)) d++;
                //if (val[myNB[9]]>(a+0.5) && val[myNB[9]]<(a+1.5)) d++;

                // double x = pos[p];
          			// double y = pos[p+1];
          			// double z = pos[p+2];
          			// int nx = - (x<lx) + (x>=ux);
          			// int ny = - (y<ly) + (y>=uy);
          			// int nz = - (z<lz) + (z>=uz);
          			// int ne = neighborhoodCenter + nx + 3*ny + 9*nz;

                // Check if on surface.
                if (d<7.5 && d>0) { //val[myNB[0]]>(a+0.5) &&
                    lookupSurfaceOffset[a+1]++;

                }
            }
        }
        //MPI_Allreduce(MPI_IN_PLACE, &lookupSurfaceOffset[a+1], 1, MPI_INT, MPI_SUM, MPI_COMM_WORLD);
    }
    //printf("offsets done \n");
    alCumSum(lookupSurfaceOffset+1,lookupSurfaceOffset,obj->nObjects);

    // Initialise and compute the lookup table.
    long int *lookupSurface = malloc((lookupSurfaceOffset[obj->nObjects])*sizeof(*lookupSurface));
    alSetAll(lookupSurface,lookupSurfaceOffset[obj->nObjects],0);

    long int *index = malloc((obj->nObjects)*sizeof(*index));
    for (long int i=0; i<obj->nObjects; i++) {
        index[i]=lookupSurfaceOffset[i];

    }

    for (long int a=0; a<obj->nObjects; a++) {
        for (long int b=0; b<obj->domain->sizeProd[obj->domain->rank]; b++) {
            if (!isGhostNode(obj->domain, b)) {
                myNB[0] = b;    // me on node i,j,k
                myNB[1] = myNB[0];                  // cell i,j,k
                myNB[2] = myNB[0] - sizeProd[3];    // cell i,j,k-1
                myNB[3] = myNB[0] - sizeProd[1];                    // cell i-1,j,k
                myNB[4] = myNB[0] - sizeProd[1] - sizeProd[3];      // cell i-1,j,k-1
                myNB[5] = myNB[0] - sizeProd[2];                    // cell i,j-1,k
                myNB[6] = myNB[0] - sizeProd[2] - sizeProd[3];      // cell i,j-1,k-1
                myNB[7] = myNB[0] - sizeProd[2] - sizeProd[1];                  // cell i-1,j-1,k;
                myNB[8] = myNB[0] - sizeProd[2] - sizeProd[1] - sizeProd[3];    // cell i-1,j-1,k-1
                //myNB[9] = myNB[0] - sizeProd[1] - sizeProd[2];      // cell i-1,j-1,k

                int d=0;
                if (val[myNB[1]]>(a+0.5) && val[myNB[1]]<(a+1.5)) d++;
                if (val[myNB[2]]>(a+0.5) && val[myNB[2]]<(a+1.5)) d++;
                if (val[myNB[3]]>(a+0.5) && val[myNB[3]]<(a+1.5)) d++;
                if (val[myNB[4]]>(a+0.5) && val[myNB[4]]<(a+1.5)) d++;
                if (val[myNB[5]]>(a+0.5) && val[myNB[5]]<(a+1.5)) d++;
                if (val[myNB[6]]>(a+0.5) && val[myNB[6]]<(a+1.5)) d++;
                if (val[myNB[7]]>(a+0.5) && val[myNB[7]]<(a+1.5)) d++;
                if (val[myNB[8]]>(a+0.5) && val[myNB[8]]<(a+1.5)) d++;
                //if (val[myNB[9]]>(a+0.5) && val[myNB[9]]<(a+1.5)) d++;

                // Check if on surface.
                if (d<7.5 && d>0) { //val[myNB[0]]>(a+0.5) &&
                    lookupSurface[index[a]] = myNB[0];
                    index[a]++;
                    //printf("indexing %li, MAX: %li \n",index[a],lookupSurfaceOffset[obj->nObjects]+1);
                }


            }
        }
    }
    //printf("lookup surface done \n");
    // Add to object.
    //alPrint(lookupSurfaceOffset, obj->nObjects + 1);
    obj->lookupSurface = lookupSurface;
    obj->lookupSurfaceOffset = lookupSurfaceOffset;

    free(myNB);
    free(index);
}
// //Find all the object nodes which are part of the object surface.
// void oFindObjectSurfaceNodes(Object *obj, const MpiInfo *mpiInfo) {
//
//     long int *sizeProd = obj->domain->sizeProd;
//     double *val = obj->domain->val;
//
//     // Initialise the array storing the offsets for the surface nodes in the lookup table.
//     long int *lookupSurfaceOffset = malloc((obj->nObjects+1)*sizeof(*lookupSurfaceOffset));
//     alSetAll(lookupSurfaceOffset,obj->nObjects+1,0);
//
//     // Find the 8 neighbour cells of each non-ghost node.
//     long int *myNB = malloc(9*sizeof(*myNB));
//     // Find the ofsetts first.
//     for (long int a=0; a<obj->nObjects; a++) {
//         for (long int b=0; b<sizeProd[obj->domain->rank]; b++) {
//             if (!isGhostNode(obj->domain, b)) {
//                 myNB[0] = b;    // me on node i,j,k
//                 myNB[1] = myNB[0];                  // cell i,j,k
//                 myNB[2] = myNB[0] - sizeProd[3];    // cell i,j,k-1
//                 myNB[3] = myNB[0] - sizeProd[1];                    // cell i-1,j,k
//                 myNB[4] = myNB[0] - sizeProd[1] - sizeProd[3];      // cell i-1,j,k-1
//                 myNB[5] = myNB[0] - sizeProd[2];                    // cell i,j-1,k
//                 myNB[6] = myNB[0] - sizeProd[2] - sizeProd[3];      // cell i,j-1,k-1
//                 myNB[7] = myNB[0] - sizeProd[2] - sizeProd[1];      // cell i-1,j-1,k
//                 myNB[8] = myNB[0] - sizeProd[2] - sizeProd[1] - sizeProd[3];   // cell i-1,j-1,k-1
//
//                 int d=0;
//                 if (val[myNB[1]]>(a+0.5) && val[myNB[1]]<(a+1.5)) d++;
//                 if (val[myNB[2]]>(a+0.5) && val[myNB[2]]<(a+1.5)) d++;
//                 if (val[myNB[3]]>(a+0.5) && val[myNB[3]]<(a+1.5)) d++;
//                 if (val[myNB[4]]>(a+0.5) && val[myNB[4]]<(a+1.5)) d++;
//                 if (val[myNB[5]]>(a+0.5) && val[myNB[5]]<(a+1.5)) d++;
//                 if (val[myNB[6]]>(a+0.5) && val[myNB[6]]<(a+1.5)) d++;
//                 if (val[myNB[7]]>(a+0.5) && val[myNB[7]]<(a+1.5)) d++;
//                 if (val[myNB[8]]>(a+0.5) && val[myNB[8]]<(a+1.5)) d++;
//                 printf("d = %i \n",d);
//                 // Check if on surface.
//                 if ( val[myNB[0]]>(a+0.5) && d<8.5 && d>0) {
//                     lookupSurfaceOffset[a+1]++;
//                     //msg(STATUS,"lookupSurfaceOffset[a+1] = %li",lookupSurfaceOffset[a+1]);
//                 }
//             }
//         }lookupSurfaceOffset[a+1]++;
//     }
//     alCumSum(lookupSurfaceOffset+1,lookupSurfaceOffset,obj->nObjects);
//
//     //msg(STATUS,"lookupSurfaceOffset[a+1] = %li",lookupSurfaceOffset[0+1]);
//     // Initialise and compute the lookup table.
//     long int *lookupSurface = malloc((lookupSurfaceOffset[obj->nObjects]+1)*sizeof(*lookupSurface));
//     alSetAll(lookupSurface,lookupSurfaceOffset[obj->nObjects]+1,0);
//
//     long int *index = malloc((obj->nObjects)*sizeof(*index));
//     for (long int i=0; i<obj->nObjects; i++) {
//         index[i]=lookupSurfaceOffset[i];
//     }
//
//     for (long int a=0; a<obj->nObjects; a++) {
//         for (long int b=0; b<obj->domain->sizeProd[obj->domain->rank]; b++) {
//             if (!isGhostNode(obj->domain, b)) {
//                 myNB[0] = b;    // me on node i,j,k
//                 myNB[1] = myNB[0];                  // cell i,j,k
//                 myNB[2] = myNB[0] - sizeProd[3];    // cell i,j,k-1
//                 myNB[3] = myNB[0] - sizeProd[1];                    // cell i-1,j,k
//                 myNB[4] = myNB[0] - sizeProd[1] - sizeProd[3];      // cell i-1,j,k-1
//                 myNB[5] = myNB[0] - sizeProd[2];                    // cell i,j-1,k
//                 myNB[6] = myNB[0] - sizeProd[2] - sizeProd[3];      // cell i,j-1,k-1
//                 myNB[7] = myNB[0] - sizeProd[2] - sizeProd[1];                  // cell i-1,j-1,k;
//                 myNB[8] = myNB[0] - sizeProd[2] - sizeProd[1] - sizeProd[3];    // cell i-1,j-1,k-1
//
//                 //alPrint(myNB,8);
//                 //adPrint(val,sizeProd[obj->domain->rank]);
//                 //msg(STATUS,"a = %li, val[myNB[1]] = %f",a,val[myNB[1]]);
//                 int d=0;
//                 if (val[myNB[1]]>(a+0.5) && val[myNB[1]]<(a+1.5)) d++;
//                 if (val[myNB[2]]>(a+0.5) && val[myNB[2]]<(a+1.5)) d++;
//                 if (val[myNB[3]]>(a+0.5) && val[myNB[3]]<(a+1.5)) d++;
//                 if (val[myNB[4]]>(a+0.5) && val[myNB[4]]<(a+1.5)) d++;
//                 if (val[myNB[5]]>(a+0.5) && val[myNB[5]]<(a+1.5)) d++;
//                 if (val[myNB[6]]>(a+0.5) && val[myNB[6]]<(a+1.5)) d++;
//                 if (val[myNB[7]]>(a+0.5) && val[myNB[7]]<(a+1.5)) d++;
//                 if (val[myNB[8]]>(a+0.5) && val[myNB[8]]<(a+1.5)) d++;
//
//                 // Check if on surface
//                 //msg(STATUS,"val[myNB[1]] = %f, myNB[1] = %li, d = %i",val[myNB[1]],myNB[1],d);
//                 if ( val[myNB[1]]>(a+0.5) && d<8.5 && d>0) {
//                     lookupSurface[index[a]] = myNB[1];
//                     index[a]++;
//                     //msg(STATUS,"index[a] = %li",index[a]);
//                 }
//             }
//         }
//     }
//
//     // Add to object.
//     //alPrint(lookupSurface,1);
//     obj->lookupSurface = lookupSurface;
//     obj->lookupSurfaceOffset = lookupSurfaceOffset;
//     //msg(STATUS,"EXITING surface lookup");
//     //free(index);
//     //free(myNB);
// }


// Collect all charge on object.
void oCollectObjectCharge(Population *pop, Grid *rhoObj, Object *obj, const MpiInfo *mpiInfo) {


    //int rank = mpiInfo->mpiRank;
    int size = mpiInfo->mpiSize;

    double *val = rhoObj->val;
    long int *sizeProd = rhoObj->sizeProd;
    long int nDims = pop->nDims;

    int nSpecies = pop->nSpecies;
    double *charge = pop->charge;

    long int *lookupIntOff = obj->lookupInteriorOffset;
    long int *lookupSurfOff = obj->lookupSurfaceOffset;

    // We might add this to the Object, although probably better  to store the rhoObj for restarts and insulators later on.
    double *chargeCounter = malloc(obj->nObjects*sizeof(*chargeCounter));

    adSetAll(chargeCounter,obj->nObjects,0);//sets charge counter=0 for all objects

    long int *nodCorLoc = malloc((size+1)*sizeof(*nodCorLoc));
    long int *nodCorGlob = malloc(obj->nObjects*(size+1)*sizeof(*nodCorGlob));

    for (long int a=0; a<obj->nObjects; a++) {

        long int nodesThisCore = lookupSurfOff[a+1] - lookupSurfOff[a];

        // Let every core know how many surface nodes everybody has.
        MPI_Allgather(&nodesThisCore, 1, MPI_LONG, nodCorLoc, 1, MPI_LONG, MPI_COMM_WORLD);

        for(long int i=size-1;i>-1;i--) nodCorLoc[i+1]=nodCorLoc[i];
        nodCorLoc[0] = 0;
        alCumSum(nodCorLoc+1,nodCorLoc,size);

        for (long int b=0; b<size+1; b++) nodCorGlob[a*(size+1)+b] = nodCorLoc[b];
    }
    //printf("obj->nObjects*(size+1) = %li \n",obj->nObjects*(size+1));
    //alPrint(nodCorGlob,obj->nObjects*(size+1));
    //alPrint(nodCorLoc,(size+1));

    //double invNrSurfNod = 1.0/(obj->lookupSurfaceOffset[obj->nObjects]);
    double *invNrSurfNod = malloc(obj->nObjects*sizeof(*invNrSurfNod));
    for (long int a=0; a<obj->nObjects; a++) {
        invNrSurfNod[a] = 1.0/(nodCorGlob[(a+1)*(size)]);
        //printf("invNrSurfNod[a] = %f, nodCorGlob[(a+1)*(size+1)] = %li",invNrSurfNod[a],nodCorGlob[(a+1)*(size)]);
    }

   int cutNumber = 0;

    for(int s=0;s<nSpecies;s++) {

        long int iStart = pop->iStart[s];
        long int iStop = pop->iStop[s];

        for(long int i=iStart;i<iStop;i++){

            double *pos = &pop->pos[i*nDims];
            double *vel = &pop->vel[i*nDims];

            // Integer parts of position
            int j = (int) pos[0];
            int k = (int) pos[1];
            int l = (int) pos[2];

            long int p = j + k*sizeProd[2] + l*sizeProd[3];
            long int pIndex = i*nDims; //j + k*sizeProd[2] + l*sizeProd[3];
            //msg(STATUS,"i, pIndex: %li,%i",(i-iStart),(pIndex-iStart*nDims));
            // Check whether p is one of the object nodes and collect the charge if so.
            for (long int a=0; a<obj->nObjects; a++) {
                for (long int b=lookupIntOff[a]; b<lookupIntOff[a+1]; b++) {
                    //if(s==0 && i == 0) msg(STATUS,"Interior node: %li", obj->lookupInterior[b]);
                    if ((obj->lookupInterior[b])==p) {
                        chargeCounter[a] += charge[s];
                        //msg(STATUS,"p, pIndex: %li,%li, %li",p,(pIndex-iStart*nDims),(iStop-iStart));
                        //msg(STATUS,"j,k,l: %i,%i, %i",j,k,l);
                        //msg(STATUS,"j,k,l: %f,%f,%f",pos[0],pos[1],pos[2]);
                        pCut(pop, s, pIndex, pop->pos, pop->vel);
                        cutNumber += 1;
                        //msg(STATUS,"iStop = %li",iStop);
                        iStop--;

                    }
                }

            }

        }
    }

    MPI_Allreduce(MPI_IN_PLACE, &cutNumber, 1, MPI_INT, MPI_SUM, MPI_COMM_WORLD);
    msg(STATUS|ALL, "Cut %d particles during oCollectObjectCharge", cutNumber);

    //printf("cutNumber = %i \n",cutNumber);
    cutNumber = 0;

    MPI_Allreduce(MPI_IN_PLACE, chargeCounter, obj->nObjects, MPI_DOUBLE, MPI_SUM, MPI_COMM_WORLD);


    //MPI_Allreduce(MPI_IN_PLACE, invNrSurfNod, obj->nObjects, MPI_DOUBLE, MPI_MAX, MPI_COMM_WORLD);
    // Add the collected charge to the surface nodes on rhoObject.
    for (long int a=0; a<obj->nObjects; a++) {
      //printf("chargeCounter[a] = %f\n",chargeCounter[a]);
      //printf("invNrSurfNod[a] = %f\n",invNrSurfNod[a]);

        for (long int b=lookupSurfOff[a]; b<lookupSurfOff[a+1]; b++) {
            val[obj->lookupSurface[b]] += chargeCounter[a]*invNrSurfNod[a];
        }
    }
    free(invNrSurfNod);
    free(chargeCounter);
    free(nodCorLoc);
    free(nodCorGlob);

}

void oCollectPhotoelectronCharge(Population *pop, Grid *rhoObj, Grid *phi,
                                Object *obj, const MpiInfo *mpiInfo, const Units *units){
    
    int rank = mpiInfo->mpiRank;
    int size = mpiInfo->mpiSize;

    double *val = rhoObj->val;
    long int *sizeProd = rhoObj->sizeProd;
    long int nDims = pop->nDims;
    double *charge = pop->charge;

    int nObj = obj->nObjects;
    long int *lookUpSurf = obj->lookupSurface;
    long int *lookupSurfOff = obj->lookupSurfaceOffset;
    long int *exposedNodes = obj->exposedNodes;
	long int *exposedOff = obj->exposedNodesOffset;
    long int expNodesThisCore;
    long int *expNodesAllCores = malloc(size * sizeof(*expNodesAllCores));

	double *flux = malloc(sizeof(obj->radiance));
	double *bandEnergy = malloc(sizeof(obj->bandEnergy));
	memcpy(flux, obj->radiance, sizeof(*(obj->radiance)) * nObj);
	memcpy(bandEnergy, obj->bandEnergy, sizeof(*(obj->bandEnergy)) * nObj);

    long int *nodCorLoc = malloc((size+1)*sizeof(*nodCorLoc));
    long int *nodCorGlob = malloc(obj->nObjects*(size+1)*sizeof(*nodCorGlob));


    for(int a=0; a<nObj; a++){
		expNodesThisCore = exposedOff[a+1] - exposedOff[a];
        MPI_Allgather(&expNodesThisCore, 1, MPI_LONG, expNodesAllCores, 1, MPI_LONG, MPI_COMM_WORLD);
	}

    alPrint(expNodesAllCores, size);
    long int totExpNodes = alSum(expNodesAllCores, size);
    msg(STATUS, "Total exposed nodes %li", totExpNodes);

    for (long int a=0; a<obj->nObjects; a++) {

        long int nodesThisCore = lookupSurfOff[a+1] - lookupSurfOff[a];

        // Let every core know how many surface nodes everybody has.
        MPI_Allgather(&nodesThisCore, 1, MPI_LONG, nodCorLoc, 1, MPI_LONG, MPI_COMM_WORLD);

        for(long int i=size-1;i>-1;i--) nodCorLoc[i+1]=nodCorLoc[i];
        nodCorLoc[0] = 0;
        alCumSum(nodCorLoc+1,nodCorLoc,size);

        for (long int b=0; b<size+1; b++) nodCorGlob[a*(size+1)+b] = nodCorLoc[b];
    }


    double *invNrSurfNod = malloc(obj->nObjects*sizeof(*invNrSurfNod));
    for (long int a=0; a<obj->nObjects; a++) {
        invNrSurfNod[a] = 1.0/(nodCorGlob[(a+1)*(size)]);
    }

    //find electron
	int nSpecie = 0; //negative charge specie

    //find which specie has positive and negative charge. Assumes two species.
	nSpecie = (charge[0] < 0.) ? 0 : 1;

	//scale flux 
	for(size_t a = 0; a<nObj; a++){
		flux[a] /= units->weights[nSpecie];
        flux[a] *= ((double)expNodesThisCore/totExpNodes);
        flux[a] = floor(flux[a]);
	}

    //Add the collected charge to the exposed nodes on rhoObject.
    for (long int a=0; a<nObj; a++) {
        for (long int b=lookupSurfOff[a]; b<lookupSurfOff[a+1]; b++) {
            val[obj->lookupSurface[b]] += flux[a]*invNrSurfNod[a];// * invNrExpNod[a];
        }
        msg(STATUS|ALL, "added %f charges to rhoObj", flux[a]);
    }

    free(bandEnergy);
    free(expNodesAllCores);
    free(invNrSurfNod);
    free(nodCorLoc);
    free(nodCorGlob);
    free(flux);

}


void oSetObjectValues(Object *obj, Grid *grid, int nthObj, double value){

    long int *surf = obj->lookupSurface;
    long int surfOff = obj->lookupSurfaceOffset[nthObj];

    for(int i = 0; i<obj->lookupSurface[nthObj+1]; i ++){
        grid->val[surf[surfOff + i]] = value;
    }
}

//sets true or false for pop->objVicinity[i] depending on whether particle i is close or not 
void oVicinityParticles(Population *pop, Object *obj){

	double *val = obj->domain->val;
	int nSpecies = pop->nSpecies;
    long int nParticles = sizeof(pop->objVicinity)/sizeof(pop->objVicinity[0]);
	long int *sizeProd = obj->domain->sizeProd;
    bSetAll(pop->objVicinity,nParticles,false);

	for(int s=0; s < nSpecies; s++) {

		long int iStart = pop->iStart[s];
		long int iStop = pop->iStop[s];

		for(int i=iStart;i<iStop;i++){

			double *pos = &pop->pos[3*i];

			// Integer parts of position
			int j = (int) pos[0];
			int k = (int) pos[1];
			int l = (int) pos[2];

			// Index of nodes surrounding particle i
			long int p 		= j + k*sizeProd[2] + l*sizeProd[3];
			long int pj 	= p + 1; //sizeProd[1];
			long int pk 	= p + sizeProd[2];
			long int pjk 	= pk + 1; //sizeProd[1];
			long int pl 	= p + sizeProd[3];
			long int pjl 	= pl + 1; //sizeProd[1];
			long int pkl 	= pl + sizeProd[2];
			long int pjkl 	= pkl + 1; //sizeProd[1];

			// All neighbours must be part of bounding box, value of obj->domain->val
			// at a vicinity node is set to 2, obj->domain->val set to 1 for object itself.
            // When particle does not have an object node as a neighbour, this sum will 16
			int sum = val[p]+val[pj]+val[pk]+val[pjk]+val[pl]+val[pjl]+val[pkl]+val[pjkl];

			if(sum < 16 && sum > 0){
				pop->objVicinity[i] = true;
			}
		}
	}
}


//ugly as sin with all the loops, but works
void oSolFacingSurfaceNodes2(const dictionary *ini, Object *obj, const MpiInfo *mpiInfo){
    
    int nObjects = obj->nObjects;
    long int *sizeProd = obj->domain->sizeProd;
    long int *surf = obj->lookupSurface;
    long int *surfOff = obj->lookupSurfaceOffset;
    int *size = obj->domain->size;

    long int *exposedNodesOffset = malloc((nObjects+1)*sizeof(*exposedNodesOffset));
    alSetAll(exposedNodesOffset, obj->nObjects+1,0);

    for(long int a = 0; a<nObjects; a++){
        for(int k=0; k<size[3]; k++){
            for(int j=0; j<size[2]; j++){ 
                
                //need flag to break out of i loop, otherwise all surface nodes selected
                int flag = 0;
                for(int i=0; i<size[1]; i++){
                    
                    long int p = i*sizeProd[1] + j*sizeProd[2] + k*sizeProd[3];
                    int surfNode = 0;

                    if(!isGhostNode(obj->domain, p)){
                        int numSurfNodes = surfOff[a+1] - surfOff[a];
                        for(int b = 0; b<numSurfNodes; b++){
                            surfNode = surf[surfOff[a] + b];
                            if(p == surfNode){
                                exposedNodesOffset[a+1]++;
                                flag = 1;
                                break;
                            }
                        }
                    }

                    if(flag) break;
                }
            }
        }
    }

    alCumSum(exposedNodesOffset+1, exposedNodesOffset, nObjects);
    long int *exposedNodes = malloc((exposedNodesOffset[nObjects])*sizeof(*exposedNodes));
    alSetAll(exposedNodes,exposedNodesOffset[nObjects],0);

    long int *index = malloc(nObjects * sizeof(*index));
        for (long int i=0; i<nObjects; i++) {
        index[i]=exposedNodesOffset[i];

    }

    for(long int a = 0; a<nObjects; a++){
        
        long int counter = 0;

        for(int k=0; k<size[3]; k++){
            for(int j=0; j<size[2]; j++){ 

                int flag = 0;
                for(int i=0; i<size[1]; i++){

                    long int p = i*sizeProd[1] + j*sizeProd[2] + k*sizeProd[3];
                    if(!isGhostNode(obj->domain, p)){
                        int surfNode = 0;
                        int numSurfNodes = surfOff[a+1] - surfOff[a];

                        for(int b = 0; b<numSurfNodes; b++){
                            surfNode = surf[surfOff[a] + b];
                            if(p == surfNode){
                                exposedNodes[index[a]] = p;
                                index[a]++;
                                flag = 1;
                                break;
                            }
                        }
                    }
                    if(flag) break;
                }
            }
        }
    }
   
    obj->exposedNodes = exposedNodes;
    obj->exposedNodesOffset = exposedNodesOffset;

    free(index);

}

//finds nodes in direct sunlight, assuming normal direction to sun in opposite direction of drift
void oSolFacingSurfaceNodes(const dictionary *ini, Object *obj, const MpiInfo *mpiInfo){

    int nObjects = obj->nObjects;
    long int *sizeProd = obj->domain->sizeProd;
    double *val = obj->domain->val;
    long int *surf = obj->lookupSurface;
    long int *surfOff = obj->lookupSurfaceOffset;

    //alPrint(surf, surfOff[nObjects]);
    long int *exposedNodesOffset = malloc((nObjects+1)*sizeof(*exposedNodesOffset));
    alSetAll(exposedNodesOffset, obj->nObjects+1,0);
    //alCopy(surfOff, exposedNodesOffset, nObjects + 1);

    //alSetAll(exposedNodes, exposedNodesOffset[nObjects], 0);
    
    //node location
    double *pos = malloc(3 * sizeof(double));

    for(long int a=0; a<obj->nObjects; a++){

        long int nSurfNodes = surfOff[a+1] - surfOff[a];
        for(long int i = 0; i<nSurfNodes; i++){
            
            long int p = 0;
            long int b = surf[surfOff[a] + i];
            adSetAll(pos, 3, 0.0);
            gNodeToGrid3D(obj->domain, mpiInfo, b, pos);
            //msg(STATUS, "Position of node %ld:", b);

            if(!isGhostNode(obj->domain, b)){               
                double sum = 0;
                for(int j=0; j<(int)pos[0]+1; j++){
                    //pos[0] -= (float)j;
                    //p = pos[0]*sizeProd[1] + pos[1]*sizeProd[2] * pos[2]*sizeProd[3];
                    p = b - j*sizeProd[1];
                    sum += val[p];
                }
                //msg(STATUS, "Sum is %f", sum);
                if(sum < a + 0.5){
                    //msg(STATUS, "node %i is a exposed node", b);
                    //adPrint(pos, 3);
                    exposedNodesOffset[a+1]++;
                }
            }
            else{
                msg(STATUS, "node %li is a ghost node");
                continue;
            }

        }

    }

    alCumSum(exposedNodesOffset+1, exposedNodesOffset, nObjects);

    long int *exposedNodes = malloc((exposedNodesOffset[nObjects])*sizeof(*exposedNodes));
    alSetAll(exposedNodes,exposedNodesOffset[nObjects],0);


    for(long int a=0; a<obj->nObjects; a++){

        long int counter = 0;
        long int nSurfNodes = surfOff[a+1] - surfOff[a];
        
        for(long int i = 0; i<nSurfNodes; i++){
            
            long int p = 0;
            long int b = surf[surfOff[a] + i];
            gNodeToGrid3D(obj->domain, mpiInfo, b, pos);

            if(!isGhostNode(obj->domain, b)){               
                double sum = 0;
                for(int j=0; j<(int)pos[0]+1; j++){
                    //sum the values along the x-axis, exposed node
                    //pos[0] -= (float)j;
                    //p = pos[0]*sizeProd[1] + pos[1]*sizeProd[2] * pos[2]*sizeProd[3];
                    p = b - j*sizeProd[1];
                    sum += val[p]; 
                }
                //msg(STATUS, "Sum is %f", sum);
                if(sum < 1.0 + a){
                    //msg(STATUS, "node %i is a exposed node", b);
                    //adPrint(pos,3);
                    exposedNodes[exposedNodesOffset[a] + counter] = b;
                    counter++;
                }
            }
            else{
                msg(STATUS, "node %li is a ghost node");
                continue;
            }


        }

        

        msg(STATUS, "Number of exposed nodes is %li for object %i", counter, a); //mainly for debugging
    }

    obj->exposedNodes = exposedNodes;
    obj->exposedNodesOffset = exposedNodesOffset;

    free(pos);
}


//Relies on a courant number < 1 (otherwise particle might be inside object)
//checks which particles in object vicinity will collide => overwrites pop->collisions
void oFindParticleCollisions(Population *pop, Object *obj){

    long int *lookupIntOff = obj->lookupInteriorOffset;
    long int *lookupInt = obj->lookupInterior;
    long int *sizeProd = obj->domain->sizeProd;
    long int *vicinity = pop->objVicinity;
    long int nParticles = sizeof(vicinity) / sizeof(*vicinity);
    bSetAll(pop->collisions, nParticles, false);


    for(int i=0;i<nParticles;i++){

        if(vicinity[i] == true){          
            double *pos = &pop->pos[3*i];
            double *vel = &pop->vel[3*i];
            double *nextPos;
            adAdd(pos,vel,nextPos,3);

            // Integer parts of position in next time step
            int j = (int) nextPos[0];
            int k = (int) nextPos[1];
            int l = (int) nextPos[2];

            long int p = j + k*sizeProd[2] + l*sizeProd[3];

            // Check whether p is one of the object interior, or surface, nodes
            for (long int a=0; a<obj->nObjects; a++) {
                for (long int b=lookupIntOff[a]; b<lookupIntOff[a+1]; b++) {
                    if ((obj->lookupInterior[b])==p || obj->lookupSurface[b] == p) {
                        pop->collisions[3*i] = true;
                    }
                }
            }
        }
    }
}

//moves all old and new particles according to the type of collision
void oObjectParticleInteraction(Population *pop, const Object *obj){

    int nSpecies = pop->nSpecies;
	int nDims = pop->nDims;
	double *pos = pop->pos;
	double *vel = pop->vel;
    long int nCollisions = 0;

    oVicinityParticles(pop, obj);
    msg(STATUS, "Particle/Object collision not yet implemented!");
    oFindParticleCollisions(pop, obj);


    for(int s=0; s<nSpecies; s++){

        long int pStart = pop->iStart[s]*nDims;
        long int pStop = pop->iStop[s]*nDims;

        for(long int p=pStart;p<pStop;p++){

            if(pop->collisions[p] == true){
                break;//funPtr collType = pFindCollisionType(pop, obj, p);
            }
            else{
                pos[p] += vel[p];
            }  
        }
    }
}


//Finds nearest 3 object surface nodes to a specific particle of index p
//3 object surface nodes needed to compute normal from cross product of surface vectors
double *oFindNearestSurfaceNodes(Population *pop, Object *obj, long int particleId){

    //initializations
    double *nearest;

    //particle position
    double *pos = &pop->pos[3*particleId];


    return nearest;

}


//pos_new = pos_old + vel*delta_t
//try http://geomalgorithms.com/a05-_intersect-1.html algorithm
//implementation based on https://rosettacode.org/wiki/Find_the_intersection_of_a_line_with_a_plane#C
double *oFindIntersectPoint(Population *pop, long int id, Object *obj, 
                           const MpiInfo *mpiInfo){

        double *w;
        double epsilon = 1e-6;
        double *pos = &pop->pos[3*id];
        double *vel = &pop->vel[3*id];
        double *Psi = 0;
        double *intersect = 0;
        double *normal = 0;
        double *node1to2; //surface node vector from 1,2
        double *node1to3; //surface node vector from 1,2

        //find nearest nodes
        pToGlobalFrame(pop, mpiInfo);
        double *nearest = oFindNearestSurfaceNodes(pop, obj, id);

        //vectors between the nearest object nodes
        adSub(nearest, nearest+3, node1to2, 3);
        adSub(nearest, nearest+6, node1to3, 3);

        adNormal(nearest, nearest+3, normal, 3);
        int ndotu = adDotProd(vel,normal,3);

        if(ndotu < epsilon){
            msg(WARNING, "Particle %i, will not collide with any object next timestep!", id);
        }
        
        adSub(pos, nearest, w, 3);

        //Compute intersection
        double si = -1.*(double) adDotProd(normal,w,3) / (double) ndotu;
        adScale(Psi,3,si);
        adAdd(w,Psi,Psi,3);
        adAdd(nearest,Psi,Psi,3);

        for(int i=0; i<pop->nDims;i++) intersect[i]=Psi[i];

        return intersect;
}


void oPlanckPhotonIntegral(dictionary *ini, const Units *units, Object *obj, Grid *phi){
	// integral of spectral photon radiance from sigma (m-1) to infinity.
	// result is in photons per timestep.
	// follows Widger and Woodall, Bulletin of the American Meteorological
	// Society, Vol. 57, No. 10, pp. 1217
	// converted from c++ to c from source code found here:
	// https://www.spectralcalc.com/blackbody/CalculatingBlackbodyRadianceV2.pdf

	//conversion factors
	double time = units->time;

	// constants
	double Planck = 6.6260693e-34;
	double Boltzmann = 1.380658e-23;
	double speedOfLight = 299792458.0;
	double sunSurfaceArea = 6.1e18;
    double charge = -1.60217662e-19;
	double temperature = iniGetDouble(ini, "spectrum:blackBodyTemp");
	double distFromSun = iniGetDouble(ini, "objects:distanceFromSun");

	//objects
	int nObj = obj->nObjects;
    long int *sizeProd = obj->domain->sizeProd;
    long int *intNodes = obj->lookupInterior;
    long int *intNodesOff = obj->lookupInteriorOffset;
    long int *expNodes = obj->exposedNodes;
    long int *expOff = obj->exposedNodesOffset;
    double *area = obj->conductingSurface;
    double *sigma = obj->workFunction;


/*     // Update cutoff wavenumber based on average potential barrier in sol direction
    for(int a = 0; a<nObj; a++){
        
        long int nNodes = expOff[a+1] - expOff[a];
        double sum = 0.; 
        double avgPhi = 0.;
        
        for(int i = 0; i<nNodes; i++){
            sum += units->potential * phi->val[expNodes[i] - sizeProd[1]];
            //msg(STATUS, "phi, %.10e", units->potential * phi->val[expNodes[i] - sizeProd[1]]);
        }

        avgPhi = sum/nNodes;
        msg(STATUS, "avg phi, potential barrier: %.10e", avgPhi);
        sigma[a] = sigma[a] + ((avgPhi * charge) / (100. * Planck * speedOfLight));

    } */

	double *radiance = obj->radiance;

	// compute powers of x, the dimensionless spectral coordinate
	for(int a=0; a<nObj; a++){
		//sigma[a] = ((double)sigma[a]) / (Planck * speedOfLight * 100.); //wavenumber in cm^-1
		double c1 = Planck * speedOfLight / Boltzmann;
		double x = c1 * 100. * (double)sigma[a]/temperature;
		double x2 = x * x;

		// decide how many terms of sum are needed
		double iterations = 2.0 + 20.0/x;
		iterations = (iterations < 512.) ? iterations : 512;
		int iter = (int)(iterations);
		// add up terms of sum
		double sum = 0.;
		for (int n=1; n<iter; n++) {
			double dn = 1.0 / n;
			sum += exp(-n*x) * (x2 + 2.0*(x + dn)*dn) * dn;
		}
		// result, in units of photons/s/m2/sr, convert to photons/timestep
		double kTohc = (Boltzmann * (double)temperature) / (Planck * speedOfLight);
		double solidAngle = (double)area[a] / pow(distFromSun,2.);
		radiance[a] = 2.0 * pow(kTohc,3.) * speedOfLight;
		radiance[a] = radiance[a] * sum;
		radiance[a] *= solidAngle * sunSurfaceArea;
		radiance[a] *= time;
	}

    adPrint(radiance, nObj);

}


void oPlanckEnergyIntegral(dictionary *ini, const Units *units, Object *obj){
// integral of spectral radiance from sigma (cm-1) to infinity.
	// result is W/m2/sr.
	// follows Widger and Woodall, Bulletin of the American Meteorological
	// Society, Vol. 57, No. 10, pp. 1217
	
	double time = units->time;
	
	// constants
	double Planck = 6.6260693e-34;
	double Boltzmann = 1.380658e-23;
	double speedOfLight = 299792458.0;
	double speedOfLight_sq = speedOfLight * speedOfLight;
	double temperature = iniGetDouble(ini, "spectrum:BlackBodyTemp");
	double sunSurfaceArea = 6.1e18; //m^2
	double distFromSun = iniGetDouble(ini, "objects:distanceFromSun");

    //objects
    int nObj = obj->nObjects;
    long int *expNodes = obj->exposedNodes;
    long int *expOff = obj->exposedNodesOffset;
    long int *sizeProd = obj->domain->sizeProd;
    long int *intNodes = obj->lookupInterior;
    long int *intNodesOff = obj->lookupInteriorOffset;
	double *area = iniGetDoubleArr(ini, "objects:ConductingSurface", nObj);
	double *bandEnergy = obj->bandEnergy;
	
	
    double *sigma = obj->workFunction;


	// compute powers of x, the dimensionless spectral coordinate
	for(int a=0; a<nObj; a++){
		//sigma[a] = ((double)sigma[a]) / (Planck * speedOfLight * 100.);	//convert energy to photon wavenumber in cm^-1
		double c1 = (Planck*speedOfLight/Boltzmann);
		double x = c1 * 100 * sigma[a] / temperature;
		double x2 = x * x;
		double x3 = x * x2;
		// decide how many terms of sum are needed
		double iterations = 2.0 + 20.0/x;
		iterations = (iterations<512) ? iterations : 512;
		int iter = (int)(iterations);
		// add up terms of sum
		double sum = 0;

		for (int n=1; n<iter; n++){
			double dn = 1.0/n ;
			sum += exp(-n*x)*(x3 + (3.0 * x2 + 6.0*(x+dn)*dn)*dn)*dn;
		}
		
        // result, in units of W/m2/sr, convert to joule/timestep
        double solidAngle = (double)area[a] / pow(distFromSun,2.);
		bandEnergy[a] = (2.0*Planck*speedOfLight_sq);
		bandEnergy[a] = bandEnergy[a]*pow(temperature/c1,4)*sum;
		bandEnergy[a] *= solidAngle * sunSurfaceArea;
		bandEnergy[a] *= time;
	}

	adPrint(bandEnergy, nObj);
	free(area);
}



/*****************************************************************************
 *  ALLOC/DESTRUCTORS
 ****************************************************************************/

Object *oAlloc(const dictionary *ini, const MpiInfo *mpiInfo, Units *units){

    int size = mpiInfo->mpiSize;
    int mpiRank = mpiInfo->mpiRank;
    Grid *domain = gAlloc(ini, SCALAR,mpiInfo);
    int rank = domain->rank;
    gZero(domain);

    Object *obj = malloc(sizeof(*obj));
    obj->domain = domain;

    oOpenH5(ini, obj, mpiInfo, units, units->chargeDensity, "object");          // for capMatrix - objects
	oReadH5(obj, mpiInfo);
    //oCloseH5(obj);
    //Communicate the boundary nodes
    gHaloOp(setSlice, obj->domain, mpiInfo, TOHALO);


    // Find the number of objects in the input file
    int nObjects = 0;
    for (int i=0; i<obj->domain->sizeProd[obj->domain->rank]; i++) {
        if (obj->domain->val[i]>nObjects) {
            
            //nObjects = (int)(floor(obj->domain->val[i])); // .5 will be used for dielectric objects
            nObjects = (int)(obj->domain->val[i]+0.5); // Note, this is not necessarily
                //the number of objects, but rather the identifier of the object with the highest number.
                //Feel free to implement something more fancy here...
        }
    }
    // Make sure each process knows the total number of objects.
    MPI_Allreduce(MPI_IN_PLACE, &nObjects, 1, MPI_INT, MPI_MAX, MPI_COMM_WORLD);
    //msg(WARNING|ALL,"nObjects: %i",nObjects);

    obj->nObjects = nObjects;

    oFillLookupTables(obj,mpiInfo);

    oFindObjectSurfaceNodes(obj, mpiInfo);
    oSolFacingSurfaceNodes2(ini, obj, mpiInfo);
    long int *nodCorLoc = malloc((size+1)*sizeof(*nodCorLoc));
    long int *nodCorGlob = malloc(obj->nObjects*(size+1)*sizeof(*nodCorGlob));


    double *capMatrixSum = malloc(obj->nObjects*sizeof(*capMatrixSum));
    //long int *capMatrixAllOffsets = malloc(obj->nObjects*(size+1)*sizeof(*capMatrixAllOffsets));

    long int capMatrixAllSize = oGatherSurfaceNodes(obj,nodCorLoc,nodCorGlob,obj->lookupSurfaceOffset,mpiInfo);

    double *capMatrixAll = malloc( (capMatrixAllSize*(capMatrixAllSize))*sizeof(*capMatrixAll) );

    obj->capMatrixAll = capMatrixAll;
    obj->capMatrixAllOffsets = nodCorGlob;
    obj->capMatrixSum = capMatrixSum;

    
	obj->workFunction = iniGetDoubleArr(ini,"objects:workFunction", nObjects);
    obj->conductingSurface = iniGetDoubleArr(ini, "objects:ConductingSurface", nObjects);

    //oPlanckPhotonIntegral(ini, units, obj);
    //oPlanckEnergyIntegral(ini, units, obj);
    double *radiance = malloc(obj->nObjects * sizeof(*radiance));
    double *bandEnergy = malloc(obj->nObjects * sizeof(*bandEnergy));
    adSetAll(bandEnergy, (long)obj->nObjects, 0.0);	
    adSetAll(bandEnergy, (long)obj->nObjects, 0.0);	
    obj->radiance = radiance;
    obj->bandEnergy = bandEnergy;


    free(nodCorLoc);

    return obj;
}

void oFree(Object *obj){

    gFree(obj->domain);
    free(obj->lookupInterior);
    free(obj->lookupInteriorOffset);
    free(obj->lookupSurface);
    free(obj->lookupSurfaceOffset);
    free(obj->exposedNodes);
    free(obj->exposedNodesOffset);
    free(obj->conductingSurface);
    free(obj->workFunction);
    free(obj->radiance);
    free(obj->bandEnergy);
    free(obj->capMatrixAll);
    free(obj->capMatrixAllOffsets);
    free(obj->capMatrixSum);

    free(obj);

}

void oCloseH5(Object *obj){

    gCloseH5(obj->domain);
}

void oOpenH5(const dictionary *ini, Object *obj, const MpiInfo *mpiInfo,
             const Units *units, double denorm, const char *fName){

    gOpenH5(ini, obj->domain,   mpiInfo, units, denorm, fName);
}

void oReadH5(Object *obj, const MpiInfo *mpiInfo){

    // Identical to gReadH5()
    hid_t fileSpace = obj->domain->h5FileSpace;
    hid_t memSpace = obj->domain->h5MemSpace;
    hid_t file = obj->domain->h5;
    double *val = obj->domain->val;

    hid_t pList = H5Pcreate(H5P_DATASET_XFER);
    H5Pset_dxpl_mpio(pList, H5FD_MPIO_COLLECTIVE);

    char name[64];
    sprintf(name,"Object"); //Only line which is different from gReadH5().

    hid_t dataset = H5Dopen(file,name,H5P_DEFAULT);
    H5Dread(dataset, H5T_NATIVE_DOUBLE, memSpace, fileSpace, pList, val);

    H5Dclose(dataset);
    H5Pclose(pList);


}

// void oReadH5(Grid *grid, const MpiInfo *mpiInfo, const char *name){
//
// 	hid_t fileSpace = grid->h5FileSpace;
// 	hid_t memSpace = grid->h5MemSpace;
// 	hid_t file = grid->h5;
// 	double *val = grid->val;
//
// 	// Enable collective datawriting
// 	hid_t pList = H5Pcreate(H5P_DATASET_XFER);
//     H5Pset_dxpl_mpio(pList, H5FD_MPIO_COLLECTIVE);
//
// 	//char name[64];
// 	//sprintf(name,name);
//
// 	hid_t dataset = H5Dopen(file,name,H5P_DEFAULT);
// 	H5Dread(dataset, H5T_NATIVE_DOUBLE, memSpace, fileSpace, pList, val);
//
// 	H5Dclose(dataset);
// 	H5Pclose(pList);
//
// }


/******************************************************************************
 *  DEPRECIATED FUNCTION DEFINITIONS
 *****************************************************************************/
// Compute the capacitance matrix. (one big matrix containing all objects)
/* void oComputeCapacitanceMatrix_v1(Object *obj, const dictionary *ini, const MpiInfo *mpiInfo) {

    int rank = mpiInfo->mpiRank;
    int size = mpiInfo->mpiSize;
    long int *lookupSurface = obj->lookupSurface;
    long int *lookupSurfaceOffset = obj->lookupSurfaceOffset;

    // Allocate and initialise the structures to run the potential solver.
    void (*solverInterface)() = select(ini, "methods:poisson", mgSolver_set, sSolver_set);
    void (*solve)() = NULL;
    void *(*solverAlloc)() = NULL;
    void (*solverFree)() = NULL;
    solverInterface(&solve, &solverAlloc, &solverFree);

    Grid *rho = gAlloc(ini, SCALAR);
    Grid *phi = gAlloc(ini, SCALAR);

    void *solver = solverAlloc(ini, rho, phi);

    // Set Rho to zero.
    gZero(rho);

    // Find the number of surface nodes for each object.
    long int *nodesCoreLocal = malloc((size+1)*sizeof(*nodesCoreLocal));
    long int *nodesCoreGlobal = malloc(obj->nObjects*(size+1)*sizeof(*nodesCoreGlobal));
    long int nodesThisCore;
    for (long int a=0; a<obj->nObjects; a++) {

        nodesThisCore = lookupSurfaceOffset[a+1] - lookupSurfaceOffset[a];

        // Let every core know how many surface nodes everybody has.
        MPI_Allgather(&nodesThisCore, 1, MPI_LONG, nodesCoreLocal, 1, MPI_LONG, MPI_COMM_WORLD);

        for(long int i=size-1;i>-1;i--) nodesCoreLocal[i+1]=nodesCoreLocal[i];
        nodesCoreLocal[0] = 0;
        alCumSum(nodesCoreLocal+1,nodesCoreLocal,size);

        for (long int b=0; b<size+1; b++) nodesCoreGlobal[a*(size+1)+b] = nodesCoreLocal[b];
    }

    // Find the size and initialise the array holding the capacitance matrix.
    long int capMatrixSize = 0;
    for (long int a=0; a<obj->nObjects; a++) {
        capMatrixSize +=nodesCoreGlobal[a*(size+1)+size];
    }

    // Initialise the capacitance matrix and its inverse.
    double *capMatrix = malloc( (capMatrixSize*capMatrixSize) * sizeof(*capMatrix));
    double *invCapMatrix = malloc( (capMatrixSize*capMatrixSize) * sizeof(*capMatrix));
    adSetAll(capMatrix,capMatrixSize*capMatrixSize,0);
    adSetAll(invCapMatrix,capMatrixSize*capMatrixSize,0);

    // Compute the actual capacitance matrix. (one big matrix containing all objects)
    long int meuh;
    long int moo = 0;
    long int *boo = malloc( (size+1) * sizeof(*boo));

    boo[0] = 0;
    MPI_Allgather(&(lookupSurfaceOffset[obj->nObjects]), 1, MPI_LONG, boo+1, 1, MPI_LONG, MPI_COMM_WORLD);
    alCumSum(boo+1,boo,size);

    for (long int r=0; r<size; r++) {
        if (r==rank) {
            msg(STATUS|ALL, "Computing the capacitance matrix components on core %i out of %i.", r+1, size);

            meuh = lookupSurfaceOffset[obj->nObjects];
        }
        MPI_Bcast(&meuh, 1, MPI_LONG, r, MPI_COMM_WORLD);

        for ( long int i=0; i<meuh; i++) {
            if (r==rank) {
                // Set the surface node charge to 1.
                rho->val[lookupSurface[i]] = 1;
            }
            // Solve for the potential.
            solve(solver, rho, phi, mpiInfo);

            if (r==rank) {
                // Set the surface node back to zero.
                rho->val[lookupSurface[i]] = 0;
            }

            // Fill column i of the capacitance matrix.
            for (long int k=0; k<lookupSurfaceOffset[obj->nObjects]; k++) {
                capMatrix[(boo[rank]+k) * capMatrixSize + moo + i] = phi->val[lookupSurface[k]];
            }
        }
        moo += meuh;
    }

    // Make sure every core has the complete matrix (needed for BLAS).
    MPI_Allreduce(MPI_IN_PLACE, capMatrix, (capMatrixSize*capMatrixSize), MPI_DOUBLE, MPI_SUM, MPI_COMM_WORLD);

    if (rank==0) {
        for (int lll=0; lll<3; lll++){
            adPrint(&capMatrix[lll*capMatrixSize],capMatrixSize);
        }
    }

    // Compute the inverse of the capacitance matrix.
    // Actually, the inverse is the capacitance matrix. Probably have to rethink the variable names.
    gsl_matrix_view A = gsl_matrix_view_array(capMatrix, capMatrixSize, capMatrixSize);
    gsl_matrix_view invA = gsl_matrix_view_array(invCapMatrix, capMatrixSize, capMatrixSize);

    int s;
    gsl_permutation *p = gsl_permutation_alloc(capMatrixSize);
    gsl_linalg_LU_decomp(&A.matrix, p, &s);
    gsl_linalg_LU_invert(&A.matrix, p, &invA.matrix);


    // Compute here the inverse total sum of elements in the capacitance matrix (needed later).
    double capMatrixInvSum = 1/adSum(invCapMatrix,capMatrixSize*capMatrixSize);

    // Add to object
    obj->capMatrix = invCapMatrix;
    obj->capMatrixInvSum = capMatrixInvSum;

    //alPrint(&capMatrixSize,1);
    //for (int i=0; i<capMatrixSize; i++) {
    //    for (int j=0; j<capMatrixSize; j++) {
    //        if (i>217 && j>217) {
    //            invCapMatrix[i*capMatrixSize+j] = 1;
    //        } else {
    //            invCapMatrix[i*capMatrixSize+j] = 0;
    //        }
    //    }
    //}

    // Need to compute here the bits needed for the mutual impedance stuff...
    // Remember, every core has the complete capacitance matrix.

    double *needCoffeeMatrix = malloc( (obj->nObjects*obj->nObjects) * sizeof(*needCoffeeMatrix));
    double *invNeedCoffeeMatrix = malloc( (obj->nObjects*obj->nObjects) * sizeof(*invNeedCoffeeMatrix));
    adSetAll(needCoffeeMatrix,obj->nObjects*obj->nObjects,0);
    adSetAll(invNeedCoffeeMatrix,obj->nObjects*obj->nObjects,0);

    long int totalNodesObject;
    long int totalNodesObjectCumA = 0;
    long int totalNodesObjectCumB = 0;

    for (int a = 0; a<obj->nObjects; a++) {
        totalNodesObject = nodesCoreGlobal[a*(size+1)+size];
        nodesThisCore = lookupSurfaceOffset[a+1] - lookupSurfaceOffset[a];
        msg(WARNING|ALL,"Object %i, total %i, this core %i", a, totalNodesObject, nodesThisCore);

        totalNodesObjectCumB = 0;
        for (int b = 0; b<obj->nObjects; b++) {
            for (long int i=0;i<totalNodesObject;i++) {
                for (long int j=0;j<nodesThisCore;j++) {
                    needCoffeeMatrix[a*obj->nObjects + b] += invCapMatrix[(capMatrixSize*totalNodesObjectCumA) + j*capMatrixSize + totalNodesObjectCumB + i];
                }
            }
            totalNodesObjectCumB+=totalNodesObject;
        }
        totalNodesObjectCumA+=totalNodesObject;
    }

    //for (int lll=0; lll<obj->nObjects; lll++) {
    //    adPrint(&needCoffeeMatrix[lll*obj->nObjects],obj->nObjects);
    //}

    // Make sure every core has the complete matrix (needed for BLAS).
    MPI_Allreduce(MPI_IN_PLACE, needCoffeeMatrix, (obj->nObjects*obj->nObjects), MPI_DOUBLE, MPI_SUM, MPI_COMM_WORLD);
    MPI_Barrier(MPI_COMM_WORLD);

    for (int lll=0; lll<obj->nObjects; lll++) {
        adPrint(&needCoffeeMatrix[lll*obj->nObjects],obj->nObjects);
    }

    gsl_matrix_view B = gsl_matrix_view_array(needCoffeeMatrix, obj->nObjects, obj->nObjects);
    gsl_matrix_view invB = gsl_matrix_view_array(invNeedCoffeeMatrix, obj->nObjects, obj->nObjects);

    int t;
    gsl_permutation *q = gsl_permutation_alloc(obj->nObjects);
    gsl_linalg_LU_decomp(&B.matrix, q, &t);
    gsl_linalg_LU_invert(&B.matrix, q, &invB.matrix);


    // Add to object
    obj->invNeedCoffeeMatrix = invNeedCoffeeMatrix;

    solverFree(solver);
} */

//Find all the object nodes which are part of the object surface.
/* void oFindObjectSurfaceNodes(Object *obj, const MpiInfo *mpiInfo) {

    long int *sizeProd = obj->domain->sizeProd;
    double *val = obj->domain->val;


    // Initialise the array storing the offsets for the surface nodes in the lookup table.
    long int *lookupSurfOff = malloc((obj->nObjects+1)*sizeof(*lookupSurfOff));
    alSetAll(lookupSurfOff,obj->nObjects+1,0);

    // Find the 8 neighbour cells of each non-ghost node.
    long int *myNB = malloc(9*sizeof(*myNB));
    // Find the ofsetts first.
    for (long int a=0; a<obj->nObjects; a++) {
        for (long int b=0; b<sizeProd[obj->domain->rank]; b++) {
            if (!isGhostNode(obj->domain, b)) {
                myNB[0] = b;    // me on node i,j,k
                myNB[1] = myNB[0];                  // cell i,j,k
                myNB[2] = myNB[0] - sizeProd[3];    // cell i,j,k-1
                myNB[3] = myNB[0] - sizeProd[1];                    // cell i-1,j,k
                myNB[4] = myNB[0] - sizeProd[1] - sizeProd[3];      // cell i-1,j,k-1
                myNB[5] = myNB[0] - sizeProd[2];                    // cell i,j-1,k
                myNB[6] = myNB[0] - sizeProd[2] - sizeProd[3];      // cell i,j-1,k-1
                myNB[7] = myNB[0] - sizeProd[2] - sizeProd[1];      // cell i-1,j-1,k
                myNB[8] = myNB[0] - sizeProd[2] - sizeProd[1] - sizeProd[3];   // cell i-1,j-1,k-1

                int d=0;
                if (val[myNB[1]]>(a+0.5) && val[myNB[1]]<(a+1.5)) d++;
                if (val[myNB[2]]>(a+0.5) && val[myNB[2]]<(a+1.5)) d++;
                if (val[myNB[3]]>(a+0.5) && val[myNB[3]]<(a+1.5)) d++;
                if (val[myNB[4]]>(a+0.5) && val[myNB[4]]<(a+1.5)) d++;
                if (val[myNB[5]]>(a+0.5) && val[myNB[5]]<(a+1.5)) d++;
                if (val[myNB[6]]>(a+0.5) && val[myNB[6]]<(a+1.5)) d++;
                if (val[myNB[7]]>(a+0.5) && val[myNB[7]]<(a+1.5)) d++;
                if (val[myNB[8]]>(a+0.5) && val[myNB[8]]<(a+1.5)) d++;

                // Check if on surface.
                if (d<7.5 && d>0) {
                    lookupSurfOff[a+1]++;
                }
            }
        }
    }
    alCumSum(lookupSurfOff+1,lookupSurfOff,obj->nObjects);

    // Initialise and compute the lookup table.
    long int *lookupSurf = malloc((lookupSurfOff[obj->nObjects])*sizeof(*lookupSurf));
    alSetAll(lookupSurf,lookupSurfOff[obj->nObjects]+1,0);

    long int *index = malloc((obj->nObjects)*sizeof(*index));
    for (long int i=0; i<obj->nObjects; i++) {
        index[i]=lookupSurfOff[i];
    }

    for (long int a=0; a<obj->nObjects; a++) {
        for (long int b=0; b<obj->domain->sizeProd[obj->domain->rank]; b++) {
            if (!isGhostNode(obj->domain, b)) {
                myNB[0] = b;    // me on node i,j,k
                myNB[1] = myNB[0];                  // cell i,j,k
                myNB[2] = myNB[0] - sizeProd[3];    // cell i,j,k-1
                myNB[3] = myNB[0] - sizeProd[1];                    // cell i-1,j,k
                myNB[4] = myNB[0] - sizeProd[1] - sizeProd[3];      // cell i-1,j,k-1
                myNB[5] = myNB[0] - sizeProd[2];                    // cell i,j-1,k
                myNB[6] = myNB[0] - sizeProd[2] - sizeProd[3];      // cell i,j-1,k-1
                myNB[7] = myNB[0] - sizeProd[2] - sizeProd[1];                  // cell i-1,j-1,k;
                myNB[8] = myNB[0] - sizeProd[2] - sizeProd[1] - sizeProd[3];    // cell i-1,j-1,k-1

                int d=0;
                if (val[myNB[1]]>(a+0.5) && val[myNB[1]]<(a+1.5)) d++;
                if (val[myNB[2]]>(a+0.5) && val[myNB[2]]<(a+1.5)) d++;
                if (val[myNB[3]]>(a+0.5) && val[myNB[3]]<(a+1.5)) d++;
                if (val[myNB[4]]>(a+0.5) && val[myNB[4]]<(a+1.5)) d++;
                if (val[myNB[5]]>(a+0.5) && val[myNB[5]]<(a+1.5)) d++;
                if (val[myNB[6]]>(a+0.5) && val[myNB[6]]<(a+1.5)) d++;
                if (val[myNB[7]]>(a+0.5) && val[myNB[7]]<(a+1.5)) d++;
                if (val[myNB[8]]>(a+0.5) && val[myNB[8]]<(a+1.5)) d++;

                // Check if on surface.
                if (d<7.5 && d>0) {
                    lookupSurf[index[a]] = myNB[0];
                    index[a]++;
                }
            }
        }
    }

    // Add to object.
    obj->lookupSurface = lookupSurf;
    obj->lookupSurfaceOffset = lookupSurfOff;
}
 */

//depreciated...
void oFindObjectSurfaceNodes_v1(Object *obj, const MpiInfo *mpiInfo) {

    long int *sizeProd = obj->domain->sizeProd;

    //if(isGhostNode(obj->domain, 10439)) printf("test\n");

    long int *lookupSurfaceOffset = malloc((obj->nObjects+1)*\
                                           sizeof(*lookupSurfaceOffset));
    for (long int i=0; i<obj->nObjects+1; i++) {
        lookupSurfaceOffset[i] = 0;
    }

    long int *meNeighbours = malloc(7*sizeof(*meNeighbours));
    for (long int a=0; a<obj->nObjects; a++) {
        for (long int b=0; b<obj->domain->sizeProd[obj->domain->rank]; b++) {
            if (obj->domain->val[b]>0.5 && !isGhostNode(obj->domain, b)) {
                // My neighbours
                meNeighbours[0] = b; // me
                meNeighbours[1] = meNeighbours[0] + sizeProd[1]; // right
                meNeighbours[2] = meNeighbours[0] - sizeProd[1]; // left
                meNeighbours[3] = meNeighbours[0] + sizeProd[2]; // up
                meNeighbours[4] = meNeighbours[0] - sizeProd[2]; // down
                meNeighbours[5] = meNeighbours[0] + sizeProd[3]; // back
                meNeighbours[6] = meNeighbours[0] - sizeProd[3]; // front

                int d=0;
                if (obj->domain->val[meNeighbours[1]]>(a+0.5)) d++;
                if (obj->domain->val[meNeighbours[2]]>(a+0.5)) d++;
                if (obj->domain->val[meNeighbours[3]]>(a+0.5)) d++;
                if (obj->domain->val[meNeighbours[4]]>(a+0.5)) d++;
                if (obj->domain->val[meNeighbours[5]]>(a+0.5)) d++;
                if (obj->domain->val[meNeighbours[6]]>(a+0.5)) d++;

                // Check if surface
                if (d<5.5) {
                    lookupSurfaceOffset[a+1]++;
                }
            }
        }
        //MPI_Allreduce(MPI_IN_PLACE, &lookupSurfaceOffset[a+1], 1, MPI_INT, MPI_MAX, MPI_COMM_WORLD);
    }

    alCumSum(lookupSurfaceOffset+1,lookupSurfaceOffset,obj->nObjects);


    //Second go through to fill the table.
    long int *lookupSurface = malloc((lookupSurfaceOffset[obj->nObjects])*\
                                     sizeof(*lookupSurface));
    for (long int i=0; i<lookupSurfaceOffset[obj->nObjects]+1; i++) {
        lookupSurface[i]=0;
    }

    long int *index = malloc((obj->nObjects)*sizeof(*index));
    for (long int i=0; i<obj->nObjects; i++) {
        index[i]=lookupSurfaceOffset[i];
    }

    for (long int a=0; a<obj->nObjects; a++) {
        for (long int b=0; b<obj->domain->sizeProd[obj->domain->rank]; b++) {
            if (obj->domain->val[b]>0.5 && !isGhostNode(obj->domain, b)) {
                // My neighbours
                meNeighbours[0] = b; // me
                meNeighbours[1] = meNeighbours[0] + sizeProd[1]; // right
                meNeighbours[2] = meNeighbours[0] - sizeProd[1]; // left
                meNeighbours[3] = meNeighbours[0] + sizeProd[2]; // up
                meNeighbours[4] = meNeighbours[0] - sizeProd[2]; // down
                meNeighbours[5] = meNeighbours[0] + sizeProd[3]; // back
                meNeighbours[6] = meNeighbours[0] - sizeProd[3]; // front

                int d=0;
                if (obj->domain->val[meNeighbours[1]]>(a+0.5)) d++;
                if (obj->domain->val[meNeighbours[2]]>(a+0.5)) d++;
                if (obj->domain->val[meNeighbours[3]]>(a+0.5)) d++;
                if (obj->domain->val[meNeighbours[4]]>(a+0.5)) d++;
                if (obj->domain->val[meNeighbours[5]]>(a+0.5)) d++;
                if (obj->domain->val[meNeighbours[6]]>(a+0.5)) d++;

                // Check if boundary
                if (d<5.5) {
                    lookupSurface[index[a]] = meNeighbours[0];
                    index[a]++;
                }
            }
        }
    }

    // Add to object
    obj->lookupSurface = lookupSurface;
    obj->lookupSurfaceOffset = lookupSurfaceOffset;
}

// Construct and solve equation 5 in Miyake_Usui_PoP_2009
/* void oApplyCapacitanceMatrixoApplyCapacitanceMatrix_v1(Grid *rho, const Grid *phi, const Object *obj, const MpiInfo *mpiInfo){

    //int rank = mpiInfo->mpiRank;
    int size = mpiInfo->mpiSize;
    long int *lookupSurface = obj->lookupSurface;
    long int *lookupSurfaceOffset = obj->lookupSurfaceOffset;
    double *capMatrix = obj->capMatrix;
    double *invNeedCoffeeMatrix = obj->invNeedCoffeeMatrix;

    // Compute the righthand components for the needCoffee bit.
    double *needCoffeeRight = malloc( (obj->nObjects) * sizeof(*needCoffeeRight));
    adSetAll(needCoffeeRight,obj->nObjects,0);
    double *dummy = malloc( (obj->nObjects) * sizeof(*dummy));
    adSetAll(dummy,obj->nObjects,0);



    // Find the number of surface nodes for each object.
    long int *nodesCoreLocal = malloc((size+1)*sizeof(*nodesCoreLocal));
    long int *nodesCoreGlobal = malloc(obj->nObjects*(size+1)*sizeof(*nodesCoreGlobal));
    long int nodesThisCore;

    for (long int a=0; a<obj->nObjects; a++) {

        nodesThisCore = lookupSurfaceOffset[a+1] - lookupSurfaceOffset[a];

        // Let every core know how many surface nodes everybody has.
        MPI_Allgather(&nodesThisCore, 1, MPI_LONG, nodesCoreLocal, 1, MPI_LONG, MPI_COMM_WORLD);

        for(long int i=size-1;i>-1;i--) nodesCoreLocal[i+1]=nodesCoreLocal[i];
        nodesCoreLocal[0] = 0;
        alCumSum(nodesCoreLocal+1,nodesCoreLocal,size);

        for (long int b=0; b<size+1; b++) nodesCoreGlobal[a*(size+1)+b] = nodesCoreLocal[b];
    }

    // Find the size and initialise the array holding the capacitance matrix.
    long int capMatrixSize = 0;
    for (long int a=0; a<obj->nObjects; a++) {
        capMatrixSize +=nodesCoreGlobal[a*(size+1)+size];
    }



    long int totalNodesObject = 0;
    long int totalNodesObjectCumA = 0;
    long int totalNodesObjectCumB = 0;

    for (int a = 0; a<obj->nObjects; a++) {
        totalNodesObject = nodesCoreGlobal[a*(size+1)+size];
        nodesThisCore = lookupSurfaceOffset[a+1] - lookupSurfaceOffset[a];

        totalNodesObjectCumB = 0;
        for (int b = 0; b<obj->nObjects; b++) {

            for (long int i=0;i<nodesCoreGlobal[b*(size+1)+size];i++) {
                for (long int j=0;j<(lookupSurfaceOffset[b+1] - lookupSurfaceOffset[b]);j++) {

                    // No rank needed here, that's suspicious...
                    dummy[b] += capMatrix[(capMatrixSize*totalNodesObjectCumA) +j*capMatrixSize + totalNodesObjectCumB + i] * phi->val[lookupSurface[lookupSurfaceOffset[b] + j]];

                }
            }
            totalNodesObjectCumB+=totalNodesObject;
        }
        totalNodesObjectCumA+=totalNodesObject;
        for (int b = 0; b<obj->nObjects; b++) {
            needCoffeeRight[a] += dummy[b];
        }
    }
    MPI_Allreduce(MPI_IN_PLACE, needCoffeeRight, (obj->nObjects), MPI_DOUBLE, MPI_SUM, MPI_COMM_WORLD);

    // Now compute the potentials on each object.
    double *phiC = malloc( (obj->nObjects) * sizeof(*phiC));
    adSetAll(phiC,obj->nObjects,0);

    for (int i=0; i<obj->nObjects; i++) {
        for (int j=0; j<obj->nObjects; j++) {
            phiC[i] = invNeedCoffeeMatrix[i*obj->nObjects+j]*needCoffeeRight[j];
        }
    }

    // for testing purposes:
    for (int i=0; i<obj->nObjects; i++) { phiC[i] = 0.5; }

    // compute deltaPhi
    // compute eq. 5
    // add charge corrections.



} */

funPtr oMode_set(dictionary *ini){
	return oMode;
}

void oMode(dictionary *ini){

	/*
	 * SELECT METHODS
	 */
	void (*acc)()   			= select(ini,	"methods:acc",
												puAcc3D1_set,
												puAcc3D1KE_set,
												puAccND1_set,
												puAccND1KE_set,
												puAccND0_set,
												puAccND0KE_set,
                        puBoris3D1KETEST_set);

	void (*distr)() 			= select(ini,	"methods:distr",
												puDistr3D1split_set,
												puDistr3D1_set,
												puDistrND1_set,
												puDistrND0_set);

	void (*extractEmigrants)()	= select(ini,	"methods:migrate",
												puExtractEmigrants3D_set,
												puExtractEmigrantsND_set,
                        						puExtractEmigrants3DOpen_set);

	void (*solverInterface)()	= select(ini,	"methods:poisson",
												mgSolver_set,
												sSolver_set);

	void (*solve)() = NULL;
	void *(*solverAlloc)() = NULL;
	void (*solverFree)() = NULL;
	solverInterface(&solve, &solverAlloc, &solverFree);

	/*
	 * INITIALIZE PINC VARIABLES
	 */
	Units *units=uAlloc(ini);
	uNormalize(ini, units);

	MpiInfo *mpiInfo = gAllocMpi(ini);
	Population *pop = pAlloc(ini,mpiInfo);
	Grid *E   = gAlloc(ini, VECTOR,mpiInfo);
	Grid *rho = gAlloc(ini, SCALAR,mpiInfo);
	Grid *rho_e = gAlloc(ini, SCALAR, mpiInfo);
	Grid *rho_i = gAlloc(ini, SCALAR, mpiInfo);
    Grid *rhoObj = gAlloc(ini, SCALAR,mpiInfo);     // for capMatrix - objects
	Grid *phi = gAlloc(ini, SCALAR,mpiInfo);



	void *solver = solverAlloc(ini, rho, phi, mpiInfo);

    Object *obj = oAlloc(ini,mpiInfo,units);              // for capMatrix - objects
//TODO: look into multigrid E,rho,rhoObj
	// Creating a neighbourhood in the rho to handle migrants
	gCreateNeighborhood(ini, mpiInfo, rho);

  	// Setting Boundary slices
  	gSetBndSlices(ini, phi, mpiInfo);

	// Random number seeds
	gsl_rng *rngSync = gsl_rng_alloc(gsl_rng_mt19937);
	gsl_rng *rng = gsl_rng_alloc(gsl_rng_mt19937);
	gsl_rng_set(rng,mpiInfo->mpiRank+1); // Seed needs to be >=1

	/*
	 * PREPARE FILES FOR WRITING
	 */

	pOpenH5(ini, pop, units, "pop");
	double denorm = units->potential;
	gOpenH5(ini, rho, mpiInfo, units, units->chargeDensity, "rho");
	gOpenH5(ini, rho_e, mpiInfo, units, units->chargeDensity, "rho_e");
	gOpenH5(ini, rho_i, mpiInfo, units, units->chargeDensity, "rho_i");
	gOpenH5(ini, phi, mpiInfo, units, units->potential, "phi");
	gOpenH5(ini, E,   mpiInfo, units, units->eField, "E");
  // oOpenH5(ini, obj, mpiInfo, units, 1, "test");
  // oReadH5(obj, mpiInfo);


    //msg(STATUS,"opening obj file");
		gOpenH5(ini, rhoObj, mpiInfo, units, units->chargeDensity, "rhoObj");        // for capMatrix - objects
		//oOpenH5(ini, obj, mpiInfo, units, units->chargeDensity, "object");          // for capMatrix - objects
		//oReadH5(obj->domain, mpiInfo, "Object");

    //msg(STATUS,"done");


		//Count the number of objects and fill the lookup tables.
		// This is done in oAlloc now....

		//oFillLookupTables(obj,mpiInfo);
		// Find all the object nodes which are part of the object surface.
		//oFindObjectSurfaceNodes(obj, mpiInfo);


	hid_t history = xyOpenH5(ini,"history");
	pCreateEnergyDatasets(history,pop);

	// Add more time series to history if you want
	// xyCreateDataset(history,"/group/group/dataset");

	/*
	 * INITIAL CONDITIONS
	 */

    //Compute capacitance matrix
    msg(STATUS, "com cap matrix");
    oComputeCapacitanceMatrix(obj, ini, mpiInfo);




	// Initalize particles
	pPosUniform(ini, pop, mpiInfo, rngSync);
	//pPosLattice(ini, pop, mpiInfo);
	//pVelZero(pop);
	pVelMaxwell(ini, pop, rng);
	double maxVel = iniGetDouble(ini,"population:maxVel");


	//add influx of new particles on boundary
    pPurgeGhost(pop, rho);
    pFillGhost(ini,pop,rng,mpiInfo);

	// Perturb particles
	//pPosPerturb(ini, pop, mpiInfo);

	// Migrate those out-of-bounds due to perturbation
	extractEmigrants(pop, mpiInfo);

	puMigrate(pop, mpiInfo, rho);



	/*
	 * INITIALIZATION (E.g. half-step)
	 */

    // Clean objects from any charge first.
    gZero(rhoObj);                                          // for capMatrix - objects
    oCollectObjectCharge(pop, rhoObj, obj, mpiInfo);        // for capMatrix - objects
    gZero(rhoObj);                                          // for capMatrix - objects


	// Get initial charge density
	distr(pop, rho,rho_e,rho_i);
	gHaloOp(addSlice, rho, mpiInfo, FROMHALO);
	gHaloOp(addSlice, rho_e, mpiInfo, FROMHALO);
	gHaloOp(addSlice, rho_i, mpiInfo, FROMHALO);
    //gWriteH5(rho, mpiInfo, (double) 0);

	// Get initial E-field


  //gBnd(phi, mpiInfo);
	solve(solver, rho, phi, mpiInfo);

    //gWriteH5(phi, mpiInfo, (double) 0);
    //pWriteH5(pop, mpiInfo, (double) 0, (double)0+0.5);

	gFinDiff1st(phi, E);
	gHaloOp(setSlice, E, mpiInfo, TOHALO);
	gMul(E, -1.);


  //Boris parameters
  int nSpecies = pop->nSpecies;
	double *S = (double*)malloc((3)*(nSpecies)*sizeof(double));
	double *T = (double*)malloc((3)*(nSpecies)*sizeof(double));

  // add External E
	//gZero(E); // for testing Boris
	//gAddTo(Ext); //needs grid definition of Eext
  	puAddEext(ini, pop, E); // adds same value to whole grid


  gMul(E, 0.5);
	puGet3DRotationParameters(ini, T, S, 0.5);
	acc(pop, E, T, S);
	gMul(E, 2.0);
	puGet3DRotationParameters(ini, T, S, 1.0);

	/*
	 * TIME LOOP
	 */
	Timer *t = tAlloc(mpiInfo->mpiRank);

	// n should start at 1 since that's the timestep we have after the first
	// iteration (i.e. when storing H5-files).
	int nTimeSteps = iniGetInt(ini,"time:nTimeSteps");
	for(int n = 1; n <= nTimeSteps; n++){


		msg(STATUS,"Computing time-step %i",n);
        msg(STATUS, "Nr. of particles %i: ",(pop->iStop[0]- pop->iStart[0]));

		MPI_Barrier(MPI_COMM_WORLD);	// Temporary, shouldn't be necessary

		// Check that no particle moves beyond a cell (mostly for debugging)
		pVelAssertMax(pop,maxVel);

		tStart(t);

		// Move particles
		puMove(pop);
        //oObjectParticleInteraction(pop, obj);

		// Migrate particles (periodic boundaries)
		extractEmigrants(pop, mpiInfo);
		puMigrate(pop, mpiInfo, rho);

      //add influx of new particles on boundary
      pPurgeGhost(pop, rho);
      pFillGhost(ini,pop,rng,mpiInfo);

		// Check that no particle resides out-of-bounds (just for debugging)
		//pPosAssertInLocalFrame(pop, rho); //gives error with open boundary

        // Collect the charges on the objects.
        oCollectObjectCharge(pop, rhoObj, obj, mpiInfo);    // for capMatrix - objects


		// Compute charge density
		distr(pop, rho,rho_e,rho_i);
		gHaloOp(addSlice, rho, mpiInfo, FROMHALO);
		gHaloOp(addSlice, rho_e, mpiInfo, FROMHALO);
		gHaloOp(addSlice, rho_i, mpiInfo, FROMHALO);


        // Keep writing Rho here.



        // Add object charge to rho.
        gAddTo(rho, rhoObj);
        //gHaloOp(addSlice, rho, mpiInfo, FROMHALO);
		//gAssertNeutralGrid(rho, mpiInfo);

        //gBnd(phi, mpiInfo);
        solve(solver, rho, phi, mpiInfo);                   // for capMatrix - objects




        // Second run with solver to account for charges
        oApplyCapacitanceMatrix(rho, phi, obj, mpiInfo);    // for capMatrix - objects


    //gBnd(phi, mpiInfo);
		solve(solver, rho, phi, mpiInfo);

		//gHaloOp(setSlice, phi, mpiInfo, TOHALO); // Needed by sSolve but not mgSolve

		// Compute E-field
		gFinDiff1st(phi, E);
		gHaloOp(setSlice, E, mpiInfo, TOHALO);
		gMul(E, -1.);

		//gAssertNeutralGrid(E, mpiInfo);
		// Apply external E
    //gZero(E);
    //gAddTo(Ext); //needs grid definition of Eext
    puAddEext(ini, pop, E); // adds same value to whole grid

		// Accelerate particle and compute kinetic energy for step n
		//acc(pop, E);
    acc(pop, E, T, S);

		tStop(t);

		// Sum energy for all species
		pSumKinEnergy(pop);

		// Compute potential energy for step n
		gPotEnergy(rho,phi,pop);

		// Example of writing another dataset to history.xy.h5
		// xyWrite(history,"/group/group/dataset",(double)n,value,MPI_SUM);

<<<<<<< HEAD
		if(n%10 == 100 || n>5000){//50614
=======
		if(n%1000 == 0 || n>122700){//50614
>>>>>>> 5d3056b7
		//Write h5 files
		//gWriteH5(E, mpiInfo, (double) n);
			gWriteH5(rho, mpiInfo, (double) n);
			gWriteH5(rho_e, mpiInfo, (double) n);
			gWriteH5(rho_i, mpiInfo, (double) n);

			gWriteH5(phi, mpiInfo, (double) n);
			//pWriteH5(pop, mpiInfo, (double) n, (double)n+0.5);
			//gWriteH5(rhoObj, mpiInfo, (double) n);
		}

		pWriteEnergy(history,pop,(double)n,units);
	}

	if(mpiInfo->mpiRank==0) {
    tMsg(t->total, "Time spent: ");
}

	/*
	 * FINALIZE PINC VARIABLES
	 */
	gFreeMpi(mpiInfo);


	// Close h5 files
	pCloseH5(pop);
	gCloseH5(rho);
	gCloseH5(rho_e);
	gCloseH5(rho_i);

	gCloseH5(phi);
	gCloseH5(E);
    gCloseH5(rhoObj);       // for capMatrix - objects
    msg(STATUS, "Closing object h5 file..");
    oCloseH5(obj);          // for capMatrix - objects
    // 11.10.19 segfault seems to link to oClose(), as calling this
    // alters the segfault.

	xyCloseH5(history);

  // Free memory
  // sFree(solver);
  // mgFreeSolver(solver);
  solverFree(solver);
  gFree(rho);
  gFree(rho_e);
  gFree(rho_i);
  gFree(phi);
  free(S);
  free(T);

  gFree(E);
  pFree(pop);
  uFree(units);
    gFree(rhoObj);          // for capMatrix - objects
    oFree(obj);             // for capMatrix - objects




	gsl_rng_free(rngSync);
	gsl_rng_free(rng);


}<|MERGE_RESOLUTION|>--- conflicted
+++ resolved
@@ -2281,11 +2281,7 @@
 		// Example of writing another dataset to history.xy.h5
 		// xyWrite(history,"/group/group/dataset",(double)n,value,MPI_SUM);
 
-<<<<<<< HEAD
-		if(n%10 == 100 || n>5000){//50614
-=======
 		if(n%1000 == 0 || n>122700){//50614
->>>>>>> 5d3056b7
 		//Write h5 files
 		//gWriteH5(E, mpiInfo, (double) n);
 			gWriteH5(rho, mpiInfo, (double) n);
