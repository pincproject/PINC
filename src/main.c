/**
 * @file	    main.c
 * @author	    Sigvald Marholm <sigvaldm@fys.uio.no>,
 *				Gullik Vetvik Killie <gullikvk@fys.uio.no>
 * @copyright   University of Oslo, Norway
 * @brief	    PINC main routine.
 * @date        08.10.15
 *
 * Main routine for PINC (Particle-IN-Cell).
 * Replaces old DiP3D main.c file by Wojciech Jacek Miloch.
 */

#include <gsl/gsl_rng.h>
#include <stdlib.h>
#include <stdio.h>
#include <mpi.h>
#include <hdf5.h>

#include "pinc.h"
#include "iniparser.h"
#include "multigrid.h"
#include "test.h"

int main(int argc, char *argv[]){


	/*
	 * INITIALIZE THIRD PARTY LIBRARIES
	 */
	MPI_Init(&argc,&argv);
	msg(STATUS|ONCE,"PINC started.");
	MPI_Barrier(MPI_COMM_WORLD);
<<<<<<< HEAD
=======

>>>>>>> 83f8c487
	/*
	 * INITIALIZE PINC VARIABLES
	 */

	dictionary *ini = iniOpen(argc,argv);
<<<<<<< HEAD
	Population *pop = allocPopulation(ini);
	Grid *grid = allocGrid(ini);
	GridQuantity *gridQuantity = allocGridQuantity(ini, grid, 2);
	MpiInfo *mpiInfo = allocMpiInfo(ini);
	gsl_rng *rng = gsl_rng_alloc(gsl_rng_mt19937);

=======
	Grid *grid = allocGrid(ini);
	GridQuantity *rho = allocGridQuantity(ini, grid, 1);
	GridQuantity *phi = allocGridQuantity(ini, grid, 1);
	Multigrid *multiRho = allocMultigrid(ini, rho);
	Multigrid *multiPhi = allocMultigrid(ini, phi);
	MpiInfo *mpiInfo = allocMpiInfo(ini);
>>>>>>> 83f8c487

	/*
	 *	TEST AREA
	 */

<<<<<<< HEAD
	posUniform(ini,pop,mpiInfo,rng);
=======

 // 	testGetSlice(ini, gridQuantity);
 // 	testSwapHalo(ini, gridQuantity, mpiInfo);
 // 	testGaussSeidel(ini, multiRho, multiPhi, mpiInfo);
	// testRestriction(ini, multiRho, multiPhi, mpiInfo);
	testMultigrid(ini, multiRho, multiPhi,mpiInfo);
>>>>>>> 83f8c487

	/*
	 * FINALIZE PINC VARIABLES
	 */
<<<<<<< HEAD

	freeMpiInfo(mpiInfo);
	freePopulation(pop);
	freeGrid(grid);
	freeGridQuantity(gridQuantity);
	iniparser_freedict(ini);
	gsl_rng_free(rng);
=======
	freeGrid(grid);
	freeGridQuantity(rho);
	freeGridQuantity(phi);
>>>>>>> 83f8c487

	/*
	 * FINALIZE THIRD PARTY LIBRARIES
	 */

	MPI_Barrier(MPI_COMM_WORLD);
	msg(STATUS|ONCE,"PINC completed successfully!"); // Needs MPI
	MPI_Finalize();

	return 0;
}<|MERGE_RESOLUTION|>--- conflicted
+++ resolved
@@ -30,50 +30,28 @@
 	MPI_Init(&argc,&argv);
 	msg(STATUS|ONCE,"PINC started.");
 	MPI_Barrier(MPI_COMM_WORLD);
-<<<<<<< HEAD
-=======
 
->>>>>>> 83f8c487
 	/*
 	 * INITIALIZE PINC VARIABLES
 	 */
 
 	dictionary *ini = iniOpen(argc,argv);
-<<<<<<< HEAD
 	Population *pop = allocPopulation(ini);
 	Grid *grid = allocGrid(ini);
 	GridQuantity *gridQuantity = allocGridQuantity(ini, grid, 2);
 	MpiInfo *mpiInfo = allocMpiInfo(ini);
 	gsl_rng *rng = gsl_rng_alloc(gsl_rng_mt19937);
 
-=======
-	Grid *grid = allocGrid(ini);
-	GridQuantity *rho = allocGridQuantity(ini, grid, 1);
-	GridQuantity *phi = allocGridQuantity(ini, grid, 1);
-	Multigrid *multiRho = allocMultigrid(ini, rho);
-	Multigrid *multiPhi = allocMultigrid(ini, phi);
-	MpiInfo *mpiInfo = allocMpiInfo(ini);
->>>>>>> 83f8c487
-
 	/*
 	 *	TEST AREA
 	 */
 
-<<<<<<< HEAD
+
 	posUniform(ini,pop,mpiInfo,rng);
-=======
-
- // 	testGetSlice(ini, gridQuantity);
- // 	testSwapHalo(ini, gridQuantity, mpiInfo);
- // 	testGaussSeidel(ini, multiRho, multiPhi, mpiInfo);
-	// testRestriction(ini, multiRho, multiPhi, mpiInfo);
-	testMultigrid(ini, multiRho, multiPhi,mpiInfo);
->>>>>>> 83f8c487
 
 	/*
 	 * FINALIZE PINC VARIABLES
 	 */
-<<<<<<< HEAD
 
 	freeMpiInfo(mpiInfo);
 	freePopulation(pop);
@@ -81,11 +59,6 @@
 	freeGridQuantity(gridQuantity);
 	iniparser_freedict(ini);
 	gsl_rng_free(rng);
-=======
-	freeGrid(grid);
-	freeGridQuantity(rho);
-	freeGridQuantity(phi);
->>>>>>> 83f8c487
 
 	/*
 	 * FINALIZE THIRD PARTY LIBRARIES
