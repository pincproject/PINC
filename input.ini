--- conflicted
+++ resolved
@@ -1,80 +1,71 @@
-;
-; @file			input.ini
-; @author		Sigvald Marholm <sigvaldm@fys.uio.no>
-; @copyright	University of Oslo, Norway
-; @brief		PINC input file template.
-; @date			11.10.15
-;
-
-[files]
-objects = sphere.txt, sphere2.txt		; paths to objects
-output = test							; data file path (including filename prefix)
-
-[msgfiles]
-parsedump = parsedump.txt				; Info on how input was parse
-
-[main]
-routine = regular						; Which routine to run in main
-
-[time]
-<<<<<<< HEAD
-nTimeSteps = 400							; Number of time steps
-timeStep = 0.00005							; Time step (in 1/omega_p of specie 0)
-=======
-nTimeSteps =50						; Number of time steps
-timeStep = 0.00003						; Time step (in 1/omega_p of specie 0)
->>>>>>> de0a11f8
-
-[grid]
-; Use comma-separated lists to specify several dimensions.
-nSubdomains=4,1,1						; Number of subdomains
-nEmigrantsAlloc=4000,40000,400000		; Number of particles to allocate for (corner, edge, face)
-debye=0.52								; Debye length of specie 0 (in meters)
-trueSize=32,16,16						; Number of (true) grid points per MPI node
-stepSize=0.0491,0.0491,0.0491			; Cell size (in Debye lengths of specie 0)
-nGhostLayers=1,1,1,1,1,1				; Number of Ghost points [x_min, y_min,...,x_max,...]
-thresholds=0.1,0.1,0.1,-0.1,-0.1,-0.1	; Thresholds for particle migration
-boundaries = PERIODIC					; Boundary conditions at edges
-
-
-; Domain size computed as (nSubdomains*trueSize-1)*stepSize
-
-[fields]
-BExt=0,0,0								; Externally imposed B-field
-EExt=0,0,0								; Externally imposed E-field
-
-[population]
-; Use comma-separated lists to specify several species.
-; The first specie is used for normalizing
-nParticles = 3000000,3000000				; Number of particles (in total)
-nAlloc =     4000000,4000000				; Number of particles to allocate memory for
-charge= -1,1							; Particle charge (in elementary charges)
-mass = 1,1836				    		; Particle mass (in electron masses)
-temperature = 0,0						; Temperature (in Kelvin)
-drift = 0,0
-perturbAmplitude = 1,0,0,0,0,0
-<<<<<<< HEAD
-perturbMode = 1,0,0,0,0,0
-=======
-perturbMode = 2,0,0,0,0,0
->>>>>>> de0a11f8
-
-[modules]
-; TBD: which solvers/algorithms to use?!
-poisson = multigrid
-pusher = boris
-weightingToParticle = puInterp3D2
-weightingToGrid = first
-
-[multigrid]
-; Specific parameters of each algorithm? E.g. depth of MG, BCs
-preSmooth = mgGS						; Choice of presmoother method (Only 1 possible option yet)
-postSmooth = mgGS						; Choice of postsmoother method
-coarseSolv = mgGS						; Choice of coarse grid solver
-mgLevels = 2							; Number of Multigrid levels
-mgCycles = 50							; Number of cycles
-nPreSmooth = 5							; Number of iterations for the presmoother
-nPostSmooth = 5							; Number of iterations for the postsmoother
-nCoarseSolve = 5
-prolongator = bilinear					; Prolongation stencil
-restrictor = halfWeight					; Restrictor stencil
+;
+; @file			input.ini
+; @author		Sigvald Marholm <sigvaldm@fys.uio.no>
+; @copyright	University of Oslo, Norway
+; @brief		PINC input file template.
+; @date			11.10.15
+;
+
+[files]
+objects = sphere.txt, sphere2.txt		; paths to objects
+output = test							; data file path (including filename prefix)
+
+[msgfiles]
+parsedump = parsedump.txt				; Info on how input was parse
+
+[main]
+routine = regular						; Which routine to run in main
+
+[time]
+nTimeSteps = 50							; Number of time steps
+timeStep = 0.00005							; Time step (in 1/omega_p of specie 0)
+
+[grid]
+; Use comma-separated lists to specify several dimensions.
+nSubdomains=4,1,1						; Number of subdomains
+nEmigrantsAlloc=4000,40000,400000		; Number of particles to allocate for (corner, edge, face)
+debye=0.52								; Debye length of specie 0 (in meters)
+trueSize=32,16,16						; Number of (true) grid points per MPI node
+stepSize=0.0491,0.0491,0.0491			; Cell size (in Debye lengths of specie 0)
+nGhostLayers=1,1,1,1,1,1				; Number of Ghost points [x_min, y_min,...,x_max,...]
+thresholds=0.1,0.1,0.1,-0.1,-0.1,-0.1	; Thresholds for particle migration
+boundaries = PERIODIC					; Boundary conditions at edges
+
+
+; Domain size computed as (nSubdomains*trueSize-1)*stepSize
+
+[fields]
+BExt=0,0,0								; Externally imposed B-field
+EExt=0,0,0								; Externally imposed E-field
+
+[population]
+; Use comma-separated lists to specify several species.
+; The first specie is used for normalizing
+nParticles = 3000000,3000000				; Number of particles (in total)
+nAlloc =     4000000,4000000				; Number of particles to allocate memory for
+charge= -1,1							; Particle charge (in elementary charges)
+mass = 1,1836				    		; Particle mass (in electron masses)
+temperature = 0,0						; Temperature (in Kelvin)
+drift = 0,0
+perturbAmplitude = 1,0,0,0,0,0
+perturbMode = 2,0,0,0,0,0
+
+[modules]
+; TBD: which solvers/algorithms to use?!
+poisson = multigrid
+pusher = boris
+weightingToParticle = puInterp3D2
+weightingToGrid = first
+
+[multigrid]
+; Specific parameters of each algorithm? E.g. depth of MG, BCs
+preSmooth = mgGS						; Choice of presmoother method (Only 1 possible option yet)
+postSmooth = mgGS						; Choice of postsmoother method
+coarseSolv = mgGS						; Choice of coarse grid solver
+mgLevels = 2							; Number of Multigrid levels
+mgCycles = 50							; Number of cycles
+nPreSmooth = 5							; Number of iterations for the presmoother
+nPostSmooth = 5							; Number of iterations for the postsmoother
+nCoarseSolve = 5
+prolongator = bilinear					; Prolongation stencil
+restrictor = halfWeight					; Restrictor stencil