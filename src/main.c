--- conflicted
+++ resolved
@@ -90,7 +90,7 @@
     Grid *rhoObj = gAlloc(ini, SCALAR);     // for capMatrix - objects
 	Grid *phi = gAlloc(ini, SCALAR);
 	void *solver = solverAlloc(ini, rho, phi);
-	
+
     Object *obj = oAlloc(ini);              // for capMatrix - objects
 
 	// Creating a neighbourhood in the rho to handle migrants
@@ -107,29 +107,17 @@
 	/*
 	 * PREPARE FILES FOR WRITING
 	 */
-<<<<<<< HEAD
-	int rank = phi->rank;
-	double *denorm = malloc((rank-1)*sizeof(*denorm));
-	double *dimen = malloc((rank-1)*sizeof(*dimen));
-
-	for(int d=1; d < rank; d++) denorm[d-1] = 1.;
-	for(int d=1; d < rank; d++) dimen[d-1] = 1.;
-
-	pOpenH5(ini, pop, "pop");
-	gOpenH5(ini, rho, mpiInfo, denorm, dimen, "rho");
-    gOpenH5(ini, rhoObj, mpiInfo, denorm, dimen, "rhoObj");        // for capMatrix - objects
-	gOpenH5(ini, phi, mpiInfo, denorm, dimen, "phi");
-	gOpenH5(ini, E,   mpiInfo, denorm, dimen, "E");
-    oOpenH5(ini, obj, mpiInfo, denorm, dimen, "test");          // for capMatrix - objects
-    oReadH5(obj, mpiInfo);                                      // for capMatrix - objects
-=======
 	pOpenH5(ini, pop, units, "pop");
 	gOpenH5(ini, rho, mpiInfo, units, units->chargeDensity, "rho");
 	gOpenH5(ini, phi, mpiInfo, units, units->potential, "phi");
 	gOpenH5(ini, E,   mpiInfo, units, units->eField, "E");
   // oOpenH5(ini, obj, mpiInfo, units, 1, "test");
   // oReadH5(obj, mpiInfo);
->>>>>>> c6fca3dd
+
+
+		gOpenH5(ini, rhoObj, mpiInfo, units, units->chargeDensity, "rhoObj");        // for capMatrix - objects
+		oOpenH5(ini, obj, mpiInfo, units, units->chargeDensity, "test");          // for capMatrix - objects
+		oReadH5(obj, mpiInfo);
 
 	hid_t history = xyOpenH5(ini,"history");
 	pCreateEnergyDatasets(history,pop);
@@ -140,19 +128,19 @@
 	/*
 	 * INITIAL CONDITIONS
 	 */
-    
+
     //Compute capacitance matrix
     oComputeCapacitanceMatrix(obj, ini, mpiInfo);               // for capMatrix - objects
 
 	// Initalize particles
-	// pPosUniform(ini, pop, mpiInfo, rngSync);
-	pPosLattice(ini, pop, mpiInfo);
-	pVelZero(pop);
-	// pVelMaxwell(ini, pop, rng);
+	pPosUniform(ini, pop, mpiInfo, rngSync);
+	//pPosLattice(ini, pop, mpiInfo);
+	//pVelZero(pop);
+	pVelMaxwell(ini, pop, rng);
 	double maxVel = iniGetDouble(ini,"population:maxVel");
 
 	// Perturb particles
-	pPosPerturb(ini, pop, mpiInfo);
+	//pPosPerturb(ini, pop, mpiInfo);
 
 	// Migrate those out-of-bounds due to perturbation
 	extractEmigrants(pop, mpiInfo);
@@ -167,7 +155,7 @@
     gZero(rhoObj);                                          // for capMatrix - objects
     oCollectObjectCharge(pop, rhoObj, obj, mpiInfo);        // for capMatrix - objects
     gZero(rhoObj);                                          // for capMatrix - objects
-    
+
 	// Get initial charge density
 	distr(pop, rho);
 	gHaloOp(addSlice, rho, mpiInfo, FROMHALO);
@@ -213,11 +201,11 @@
 		puMigrate(pop, mpiInfo, rho);
 
 		// Check that no particle resides out-of-bounds (just for debugging)
-		pPosAssertInLocalFrame(pop, rho);
+		//pPosAssertInLocalFrame(pop, rho);
 
         // Collect the charges on the objects.
         oCollectObjectCharge(pop, rhoObj, obj, mpiInfo);    // for capMatrix - objects
-        
+
 		// Compute charge density
 		distr(pop, rho);
 		gHaloOp(addSlice, rho, mpiInfo, FROMHALO);
@@ -228,12 +216,12 @@
         // Add object charge to rho.
         gAddTo(rho, rhoObj);                                // for capMatrix - objects
         gHaloOp(addSlice, rho, mpiInfo, FROMHALO);          // for capMatrix - objects
-        
+
         solve(solver, rho, phi, mpiInfo);                   // for capMatrix - objects
-        
+
         // Second run with solver to account for charges
         oApplyCapacitanceMatrix(rho, phi, obj, mpiInfo);    // for capMatrix - objects
-        
+
 		// gAssertNeutralGrid(rho, mpiInfo);
 
 		// Compute electric potential phi
@@ -248,9 +236,9 @@
 
 		gAssertNeutralGrid(phi, mpiInfo);
 
-        
-        
-        
+
+
+
 		// Compute E-field
 		gFinDiff1st(phi, E);
 		gHaloOp(setSlice, E, mpiInfo, TOHALO);
@@ -275,10 +263,10 @@
 		// xyWrite(history,"/group/group/dataset",(double)n,value,MPI_SUM);
 
 		//Write h5 files
-		gWriteH5(E, mpiInfo, (double) n);
+		//gWriteH5(E, mpiInfo, (double) n);
 		gWriteH5(rho, mpiInfo, (double) n);
 		gWriteH5(phi, mpiInfo, (double) n);
-		pWriteH5(pop, mpiInfo, (double) n, (double)n+0.5);
+		//pWriteH5(pop, mpiInfo, (double) n, (double)n+0.5);
 		pWriteEnergy(history,pop,(double)n);
 
 	}
@@ -291,6 +279,7 @@
 	gFreeMpi(mpiInfo);
 
 	// Close h5 files
+	msg(STATUS, "closing H5 files");
 	pCloseH5(pop);
 	gCloseH5(rho);
     gCloseH5(rhoObj);       // for capMatrix - objects
@@ -302,18 +291,16 @@
 	// Free memory
 	// sFree(solver);
 	// mgFreeSolver(solver);
+	msg(STATUS, "Freeing memory");
 	solverFree(solver);
 	gFree(rho);
     gFree(rhoObj);          // for capMatrix - objects
 	gFree(phi);
 	gFree(E);
 	pFree(pop);
-<<<<<<< HEAD
-    oFree(obj);             // for capMatrix - objects
-=======
 	uFree(units);
-	// oFree(obj);
->>>>>>> c6fca3dd
+	msg(STATUS, "Freeing object");
+	 oFree(obj);
 
 	gsl_rng_free(rngSync);
 	gsl_rng_free(rng);
