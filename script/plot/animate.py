--- conflicted
+++ resolved
@@ -10,7 +10,6 @@
 
 ## Setup Params: #######
 
-<<<<<<< HEAD
 file_name = "rho"
 
 ppc = 12 # particle per cell (for rho plots)
@@ -33,30 +32,7 @@
 show_anim = True 
 
 save_figs = True
-=======
-file_name = "phi"
 
-ppc = 12 # particle per cell
-
-# timesteps:
-start = 9000#45714 # Must exist in dataset
-#step = 1
-
-# Plot:
-levels = 200 ## granularity of contourf
-interval = 0.1#in seconds
-
-#Restrict data values (can be values from 0-1):
-restr_max = 1 # (0.5 = half of positive values)
-restr_min = 0.1 #(1 = all of negative values)
-
-cmap = 'jet'
-plane = 'XY'
-
-show_anim = True 
-
-save_figs = False#True
->>>>>>> f7ec4c3e
 
 ## Needs ffmpeg codec
 save_anim = False ## Bool (if false anim is only shown on screen)
@@ -106,12 +82,9 @@
 	#print(data.shape)
 	DATA.append(data)
 DATA = np.array(DATA)
-
-<<<<<<< HEAD
 print("max value = %f",np.amax(DATA))
 print("min value = %f",np.amin(DATA))
-=======
->>>>>>> f7ec4c3e
+
 
 vMin=restr_min*np.amin(DATA)
 vMax=restr_max*np.amax(DATA)
@@ -141,7 +114,6 @@
         #ax.clear()
         img = ax.contourf(X, Y, DATA[i,:,:],cmap = cmap , levels=levels, vmin=vMin,vmax=vMax)#,cmap = 'RdYlBu'
         #img = ax.imshow(DATA[i,:,:],extent=[0,x[-1],0,y[-1]],cmap = cmap, vmin=vMin,vmax=vMax) 
-<<<<<<< HEAD
         ax.set_title(file_name+' Timestep: %03d'%(timesteps[i]) )
         if (plane == 'XY'):
                 ax.set_xlabel("X (m)")
@@ -152,11 +124,6 @@
         if (plane == 'XZ'):
                 ax.set_xlabel("X (m)")
                 ax.set_ylabel("Z (m)")
-=======
-        ax.set_title(file_name+'Timestep: %03d'%(timesteps[i]+start) )
-        ax.set_xlabel("X (m)")
-        ax.set_ylabel("Y (m)")
->>>>>>> f7ec4c3e
         mesh = cax.pcolormesh(data, cmap = cmap)
         mesh.set_clim(vMin,vMax)
         if("rho" in file_name ):
@@ -166,20 +133,14 @@
         fig.colorbar(mesh,cax=cax)
 
         if(save_figs == True): 
-<<<<<<< HEAD
             plt.savefig("anim_output/"+file_name+"_timestep_%03d"%(timesteps[i])+".png")
-=======
-            plt.savefig("anim_output/timestep_%03d"%(timesteps[i]+start)+".png")
->>>>>>> f7ec4c3e
     
 for i in range(len(DATA[:,0,0])):
     if (start==timesteps[i]):
         start_index=i
+
 DATA = DATA[start_index:,:,:]
-<<<<<<< HEAD
 timesteps = timesteps[start_index:]
-=======
->>>>>>> f7ec4c3e
 ani = animation.FuncAnimation(fig,animate,len(DATA[:,0,0]),interval=interval*1e+3,blit=False)
 
 if(save_anim == True):
