#Some rudimentary plotting of distributions

import h5py
import numpy as np
import pylab as plt
# from mayavi import mlab


# def plotPlanesOfGrid(name, grid):
# 	mlab.figure()
# 	im = mlab.pipeline.image_plane_widget(mlab.pipeline.scalar_field(grid),
# 	                            plane_orientation='x_axes',
# 	                            slice_index=grid.shape[0]/2,
# 	                        )
#
# 	mlab.pipeline.image_plane_widget(mlab.pipeline.scalar_field(grid),
# 	                            plane_orientation='y_axes',
# 	                            slice_index=grid.shape[1]/2,
# 	                        )
# 	mlab.title(name)
# 	mlab.colorbar(im)
# 	mlab.axes()
#
# 	return

def transformData(dataset, timestep):
	grid = dataset['/n=%.1f'%timestep]
	# grid = np.transpose(grid, (3,2,1,0))
	grid = np.squeeze(grid)
	grid = np.average(grid, axis = 0)

	return grid


def plot2DSlice(name, grid, saveStr):
	#Format
	x = np.arange(grid.shape[1])
	y = np.arange(grid.shape[0])

	X,Y = np.meshgrid(x,y)#, indexing= 'ij')

	plt.figure()
	plt.contourf(X,Y,grid, 20)

	plt.colorbar()
	plt.title(name)
	plt.savefig("figures/" + saveStr)

	return


# def plotEField(field):
# 	mlab.figure()
# 	im = mlab.quiver3d(field[:,:,:,0], field[:,:,:,1], field[:,:,:,2])
#
# 	mlab.axes()
#
# 	return


#Loading data/Shaving of last dimension
<<<<<<< HEAD
fileRho= h5py.File('../../test_rho.grid.h5','r')
rho = fileRho['/n=1.0']
rho = np.transpose(rho, (3,2,1,0))
rho = np.squeeze(rho)


# filePhi = h5py.File('../../test_phi.grid.h5','r')
# phi = filePhi['/n=0.0']
# phi = np.transpose(phi, (3,2,1,0))
# phi = np.squeeze(phi)
#
#
#
# fileRes = h5py.File('../../test_res.grid.h5','r')
# res = fileRes['/n=0.0']
# res = np.transpose(res, (3,2,1,0))
# res = np.squeeze(res)

# fileAnalytical = h5py.File('../../test_analytical.grid.h5','r')
# analytical = fileAnalytical['/n=0.0']
# analytical = analytical[:,:,:,0]

#Compute ERROR
# error = np.abs((phi - analytical))


# fileE = h5py.File('../test_E.grid.h5', 'r')
# E = fileE['/n=0.0']

# plotPlanesOfGrid("rho", rho)
# plotPlanesOfGrid("phi",phi)
# plotPlanesOfGrid("analytical", analytical)
# plotPlanesOfGrid("error",error)
# plotPlanesOfGrid("res",res)

slice = int(rho.shape[2]*0.3)

print slice

plot2DSlice("$\\rho$", rho[:,:,slice], "rho.pdf")
# plot2DSlice("Numerical $\phi$", phi[:,:,30], "numerical.pdf")
=======
rho = transformData(h5py.File('../../test_rho.grid.h5','r'),1)
phi = transformData(h5py.File('../../test_phi.grid.h5','r'),1)
# res = transformData(h5py.File('../../test_res.grid.h5','r'),1)
E = transformData(h5py.File('../../test_E.grid.h5','r'),1)

# print E.shape
# exit()

plot2DSlice("$\\rho$", rho, "rho.pdf")
plot2DSlice("Numerical $\phi$", phi, "numerical.pdf")
plot2DSlice("$E$", E[:,:,0], "E.pdf")
# plot2DSlice("Residual", res[slice,:,:], "residual.pdf")
>>>>>>> de0a11f8
# plot2DSlice("Error $|\phi_{num} - \phi_{ana}|$", error[:,:,30], "error.pdf")
# plot2DSlice("Analytical $\phi$", analytical[:,:,30], "analytical.pdf")


# plotEField(E)

# mlab.show()
plt.show()<|MERGE_RESOLUTION|>--- conflicted
+++ resolved
@@ -57,51 +57,6 @@
 #
 # 	return
 
-
-#Loading data/Shaving of last dimension
-<<<<<<< HEAD
-fileRho= h5py.File('../../test_rho.grid.h5','r')
-rho = fileRho['/n=1.0']
-rho = np.transpose(rho, (3,2,1,0))
-rho = np.squeeze(rho)
-
-
-# filePhi = h5py.File('../../test_phi.grid.h5','r')
-# phi = filePhi['/n=0.0']
-# phi = np.transpose(phi, (3,2,1,0))
-# phi = np.squeeze(phi)
-#
-#
-#
-# fileRes = h5py.File('../../test_res.grid.h5','r')
-# res = fileRes['/n=0.0']
-# res = np.transpose(res, (3,2,1,0))
-# res = np.squeeze(res)
-
-# fileAnalytical = h5py.File('../../test_analytical.grid.h5','r')
-# analytical = fileAnalytical['/n=0.0']
-# analytical = analytical[:,:,:,0]
-
-#Compute ERROR
-# error = np.abs((phi - analytical))
-
-
-# fileE = h5py.File('../test_E.grid.h5', 'r')
-# E = fileE['/n=0.0']
-
-# plotPlanesOfGrid("rho", rho)
-# plotPlanesOfGrid("phi",phi)
-# plotPlanesOfGrid("analytical", analytical)
-# plotPlanesOfGrid("error",error)
-# plotPlanesOfGrid("res",res)
-
-slice = int(rho.shape[2]*0.3)
-
-print slice
-
-plot2DSlice("$\\rho$", rho[:,:,slice], "rho.pdf")
-# plot2DSlice("Numerical $\phi$", phi[:,:,30], "numerical.pdf")
-=======
 rho = transformData(h5py.File('../../test_rho.grid.h5','r'),1)
 phi = transformData(h5py.File('../../test_phi.grid.h5','r'),1)
 # res = transformData(h5py.File('../../test_res.grid.h5','r'),1)
@@ -114,7 +69,6 @@
 plot2DSlice("Numerical $\phi$", phi, "numerical.pdf")
 plot2DSlice("$E$", E[:,:,0], "E.pdf")
 # plot2DSlice("Residual", res[slice,:,:], "residual.pdf")
->>>>>>> de0a11f8
 # plot2DSlice("Error $|\phi_{num} - \phi_{ana}|$", error[:,:,30], "error.pdf")
 # plot2DSlice("Analytical $\phi$", analytical[:,:,30], "analytical.pdf")
 
