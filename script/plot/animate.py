
import h5py
#import numpy as np
#import pylab as plt


import numpy as np
import matplotlib.pyplot as plt
import matplotlib.animation as animation

## Setup Params: #######

file_name = "phi"

ppc = 12 # particle per cell

# timesteps:
start = 9000#45714 # Must exist in dataset
#step = 1

# Plot:
levels = 200 ## granularity of contourf
interval = 0.1#in seconds

#Restrict data values (can be values from 0-1):
restr_max = 1 # (0.5 = half of positive values)
restr_min = 0.1 #(1 = all of negative values)

cmap = 'jet'
plane = 'XY'

show_anim = True 

save_figs = False#True

## Needs ffmpeg codec
save_anim = False ## Bool (if false anim is only shown on screen)
########################



<<<<<<< HEAD
start = 400
for i in range(start,200000,1):
=======
## Colormaps:
# : 'PiYG', 'PRGn', 'BrBG', 'PuOr', 'RdGy', 'RdBu','RdYlBu', 'RdYlGn', 'Spectral', 'coolwarm', 'bwr', 'seismic', 'YlGnBu'
# : 'viridis', 'plasma', 'inferno', 'magma', 'cividis'




h5 = h5py.File('../../data/'+file_name+'.grid.h5','r')

dimen = h5.attrs["Axis denormalization factor"][0]
denorm = h5.attrs["Quantity denormalization factor"][0]

timesteps=[]
for item in h5:
	timesteps.append(item.split("=")[-1])
timesteps = np.array(timesteps,dtype =float)
timesteps = np.sort(timesteps)
#print(timesteps)


DATA = []
for i in timesteps:
>>>>>>> f7ec4c3e
	dataset = h5["/n=%.1f"%i]
	#data = np.transpose(dataset,(3,2,1,0))	
	data = np.squeeze(dataset)
	#print(" ")
	#print(data.shape)
	data = np.transpose(data)
	if (plane == 'XY'):
		data = np.transpose((data[:,:,int(len(data[0,0,:])/2)]))*denorm #int(len(data[0,0,:])/2)
	if (plane == 'YZ'):
		data = np.transpose((data[int(len(data[0,0,:])/2),:,:]))*denorm #int(len(data[0,0,:])/2)
	if (plane == 'XZ'):
		data = np.transpose((data[:,int(len(data[0,0,:])/2),:]))*denorm #int(len(data[0,0,:])/2)
	if("rho" in file_name ):
		if("rho_e" in file_name ):
			data = -1*data
		data = (data/denorm)/ppc # Number density
	#data = np.transpose(np.average(data,axis=2))*denorm 
	#print(data.shape)
	DATA.append(data)
DATA = np.array(DATA)


vMin=restr_min*np.amin(DATA)
vMax=restr_max*np.amax(DATA)

print("restricting values to %f, %f"%(vMin,vMax))

fig,ax = plt.subplots()

from mpl_toolkits.axes_grid1 import make_axes_locatable

div = make_axes_locatable(ax)
cax = div.append_axes('right', '5%', '5%')


print("dx = %f"%dimen)
print("denorm = %e"%denorm )

x= np.linspace(0,dimen*(len(DATA[0,:,0])-1),len(DATA[0,:,0]))
y= np.linspace(0,dimen*(len(DATA[0,0,:])-1),len(DATA[0,:,0]))

X,Y = np.meshgrid(x,y) # not necessarily actual x, y dimensions

def animate(i):
        #if('cbar' in locals()):

        cax.cla()
        #ax.clear()
        img = ax.contourf(X, Y, DATA[i,:,:],cmap = cmap , levels=levels, vmin=vMin,vmax=vMax)#,cmap = 'RdYlBu'
        #img = ax.imshow(DATA[i,:,:],extent=[0,x[-1],0,y[-1]],cmap = cmap, vmin=vMin,vmax=vMax) 
        ax.set_title(file_name+'Timestep: %03d'%(timesteps[i]+start) )
        ax.set_xlabel("X (m)")
        ax.set_ylabel("Y (m)")
        mesh = cax.pcolormesh(data, cmap = cmap)
        mesh.set_clim(vMin,vMax)
        if("rho" in file_name ):
            cax.set_title('n/n0' )
        if("phi" in file_name ):
            cax.set_title('V' )
        fig.colorbar(mesh,cax=cax)

        if(save_figs == True): 
            plt.savefig("anim_output/timestep_%03d"%(timesteps[i]+start)+".png")
    
for i in range(len(DATA[:,0,0])):
    if (start==timesteps[i]):
        start_index=i
DATA = DATA[start_index:,:,:]
ani = animation.FuncAnimation(fig,animate,len(DATA[:,0,0]),interval=interval*1e+3,blit=False)

if(save_anim == True):
    try:
        Writer = animation.writers['ffmpeg']
        writer = Writer(fps=(1/interval), metadata=dict(artist='Me'), bitrate=1800)
    except RuntimeError:
        print("ffmpeg not available trying ImageMagickWriter")
        writer = animation.ImageMagickWriter(fps=(1/interval))

    ani.save('animation.mp4')
else:
    if (show_anim == True):
        plt.show()
    else:
        for i in range(len(DATA[:,0,0])):
            animate(i)





### old ver


#for i in range(start,200000,1):
#	dataset = h5["/n=%.1f"%i]*denorm
#	data = np.squeeze(dataset)
#	#data = np.transpose(data,(2,1,0))
#	data = data[32,:,:]#np.average(data,axis=0)
#	if i==start:
#		p = plt.imshow(data, interpolation='bilinear', cmap = 'YlGnBu', vmin=-0.8,vmax=0.1) # 
#		
#		fig = plt.gcf()	# 

#				# interpolation= 'none', 'nearest', 'bilinear', 'bicubic', 'spline16', 'spline36', 'hanning', 'hamming', 'hermite', 'kaiser', 'quadric', 'catrom', 'gaussian', 'bessel', 'mitchell', 'sinc', 'lanczos'.
#		plt.clim()
#		plt.title("Charge density, t=%i"%i);
#		plt.colorbar(orientation='horizontal')
#	else:
#		p.set_data(data)
#		plt.title("Charge density, t=%i"%i);

#	plt.pause(0.1)

<|MERGE_RESOLUTION|>--- conflicted
+++ resolved
@@ -39,10 +39,6 @@
 
 
 
-<<<<<<< HEAD
-start = 400
-for i in range(start,200000,1):
-=======
 ## Colormaps:
 # : 'PiYG', 'PRGn', 'BrBG', 'PuOr', 'RdGy', 'RdBu','RdYlBu', 'RdYlGn', 'Spectral', 'coolwarm', 'bwr', 'seismic', 'YlGnBu'
 # : 'viridis', 'plasma', 'inferno', 'magma', 'cividis'
@@ -65,7 +61,6 @@
 
 DATA = []
 for i in timesteps:
->>>>>>> f7ec4c3e
 	dataset = h5["/n=%.1f"%i]
 	#data = np.transpose(dataset,(3,2,1,0))	
 	data = np.squeeze(dataset)
