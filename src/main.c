/**
 * @file	    main.c
 * @author	    Sigvald Marholm <sigvaldm@fys.uio.no>
 * @copyright   University of Oslo, Norway
 * @brief	    PINC main routine.
 * @date        08.10.15
 *
 * Main routine for PINC (Particle-IN-Cell).
 * Replaces old DiP3D main.c file by Wojciech Jacek Miloch.
 */

#include <gsl/gsl_rng.h>
#include <stdlib.h>
#include <stdio.h>
#include <mpi.h>
#include "pinc.h"
#include "iniparser.h"
<<<<<<< HEAD
=======
#include "multigrid.h"
>>>>>>> 18c05ac6

int main(int argc, char *argv[]){

	/*
	 * INITIALIZE THIRD PARTY LIBRARIES
	 */
	MPI_Init(&argc,&argv);
	msg(STATUS|ONCE,"PINC started.");

	/*
	 * INITIALIZE PINC VARIABLES
	 */
	 
	dictionary *ini = iniOpen(argc,argv);

	Grid *grid = allocGrid(ini);
	gridParseDump(ini, grid);

	GridQuantity *gridQuantity = allocGridQuantity(ini, grid, 1);

	Multigrid *multigrid = allocMultigrid(ini, gridQuantity);

/*
	msg(STATUS, "#Grid values per grid point = %d", grid->nValues);
*/
	/*
	 * TEST ZONE
	 */
<<<<<<< HEAD

	int nDims = 3;

	Grid *grid = malloc(sizeof(Grid));
	grid->nDims = nDims;
	grid->node = malloc(nDims*sizeof(int));
	grid->node[0] = 1;
	grid->node[1] = 1;
	grid->node[2] = 1;
	grid->nNodes = malloc(nDims*sizeof(int));
	grid->nNodes[0] = 4;
	grid->nNodes[1] = 4;
	grid->nNodes[2] = 4;
	grid->posToNode = malloc(nDims*sizeof(double));
	grid->posToNode[0] = 1.0/128;
	grid->posToNode[1] = 1.0/128;
	grid->posToNode[2] = 1.0/128;

//	populateUniformly(ini,pop,grid,rng);

//	for(int s=0;s<pop->nSpecies;s++){
//		msg(STATUS,"specie %i",s);
//		msg(STATUS,"iStart=%i, iStop=%i, particles=%i",pop->iStart[s],pop->iStop[s],pop->iStop[s]-pop->iStart[s]+1);
//		for(long int i=pop->iStart[s];i<=pop->iStop[s];i++){
//			double *pos=&pop->pos[i*nDims];
//			msg(STATUS,"particle at %f,%f,%f",pos[0],pos[1],pos[2]);
//		}
//	}
=======
	 multigrid->preSmooth();
>>>>>>> 18c05ac6


	/*
	 * FINALIZE PINC VARIABLES
	 */
	freeGrid(grid);
	iniparser_freedict(ini);

	/*
	 * FINALIZE THIRD PARTY LIBRARIES
	 */
<<<<<<< HEAD
	gsl_rng_free(rng);
	msg(STATUS|ONCE,"PINC completed successfully!"); // Needs MPI
=======
	msg(STATUS,"PINC completed successfully!"); // Needs MPI
>>>>>>> 18c05ac6
	MPI_Finalize();

	return 0;
}<|MERGE_RESOLUTION|>--- conflicted
+++ resolved
@@ -15,10 +15,6 @@
 #include <mpi.h>
 #include "pinc.h"
 #include "iniparser.h"
-<<<<<<< HEAD
-=======
-#include "multigrid.h"
->>>>>>> 18c05ac6
 
 int main(int argc, char *argv[]){
 
@@ -28,74 +24,65 @@
 	MPI_Init(&argc,&argv);
 	msg(STATUS|ONCE,"PINC started.");
 
+	int mpiRank;
+	MPI_Comm_rank(MPI_COMM_WORLD,&mpiRank);
+
+	// Random Number Generator (RNG)
+	gsl_rng *rng = gsl_rng_alloc(gsl_rng_mt19937);
+
 	/*
 	 * INITIALIZE PINC VARIABLES
 	 */
-	 
 	dictionary *ini = iniOpen(argc,argv);
+	Population *pop = allocPopulation(ini);
+	char *dataPath = "data/";
 
-	Grid *grid = allocGrid(ini);
-	gridParseDump(ini, grid);
-
-	GridQuantity *gridQuantity = allocGridQuantity(ini, grid, 1);
-
-	Multigrid *multigrid = allocMultigrid(ini, gridQuantity);
-
-/*
-	msg(STATUS, "#Grid values per grid point = %d", grid->nValues);
-*/
 	/*
 	 * TEST ZONE
 	 */
-<<<<<<< HEAD
 
-	int nDims = 3;
+	Grid *grid = allocGrid(ini);
+	int *nGPoints = grid->nGPoints;
+	int *nGPointsProd = grid->nGPointsProd;
+	int *nNodes = grid->nNodes;
+	int *node = grid->node;
+	double *posToNode = grid->posToNode;
+	int nDims = grid->nDims;
+	msg(STATUS|ONCE,"nDims=%i",nDims);
+	msg(STATUS|ONCE,"nGPoints={%i,%i,%i}",nGPoints[0],nGPoints[1],nGPoints[2]);
+	msg(STATUS|ONCE,"nGPointsProd={%i,%i,%i,%i}",nGPointsProd[0],nGPointsProd[1],nGPointsProd[2],nGPointsProd[3]);
+	msg(STATUS,"node={%i,%i,%i}",node[0],node[1],node[2]);
+	msg(STATUS|ONCE,"nNodes={%i,%i,%i}",nNodes[0],nNodes[1],nNodes[2]);
+	msg(STATUS|ONCE,"posToNode={%f,%f,%f}",posToNode[0],posToNode[1],posToNode[2]);
+	msg(STATUS|ONCE,"1/128=%f",1.0/128.0);
 
-	Grid *grid = malloc(sizeof(Grid));
-	grid->nDims = nDims;
-	grid->node = malloc(nDims*sizeof(int));
-	grid->node[0] = 1;
-	grid->node[1] = 1;
-	grid->node[2] = 1;
-	grid->nNodes = malloc(nDims*sizeof(int));
-	grid->nNodes[0] = 4;
-	grid->nNodes[1] = 4;
-	grid->nNodes[2] = 4;
-	grid->posToNode = malloc(nDims*sizeof(double));
-	grid->posToNode[0] = 1.0/128;
-	grid->posToNode[1] = 1.0/128;
-	grid->posToNode[2] = 1.0/128;
+	posUniform(ini,pop,grid,rng);
+	gsl_rng_set(rng,mpiRank);
+	velMaxwell(ini,pop,rng);
 
-//	populateUniformly(ini,pop,grid,rng);
+	for(int s=0;s<pop->nSpecies;s++){
+		msg(STATUS,"specie %i",s);
+		msg(STATUS,"iStart=%i, iStop=%i, particles=%i",pop->iStart[s],pop->iStop[s],pop->iStop[s]-pop->iStart[s]+1);
+		for(long int i=pop->iStart[s];i<=pop->iStop[s];i++){
+			double *pos=&pop->pos[i*nDims];
+			double *vel=&pop->vel[i*nDims];
+			msg(STATUS,"particle %i: r={%3.2f,%3.2f,%3.2f}, v={%2.2f,%2.2f,%2.2f}",i,pos[0],pos[1],pos[2],vel[0],vel[1],vel[2]);
+		}
+	}
 
-//	for(int s=0;s<pop->nSpecies;s++){
-//		msg(STATUS,"specie %i",s);
-//		msg(STATUS,"iStart=%i, iStop=%i, particles=%i",pop->iStart[s],pop->iStop[s],pop->iStop[s]-pop->iStart[s]+1);
-//		for(long int i=pop->iStart[s];i<=pop->iStop[s];i++){
-//			double *pos=&pop->pos[i*nDims];
-//			msg(STATUS,"particle at %f,%f,%f",pos[0],pos[1],pos[2]);
-//		}
-//	}
-=======
-	 multigrid->preSmooth();
->>>>>>> 18c05ac6
-
+	writePopulation(dataPath,pop);
 
 	/*
 	 * FINALIZE PINC VARIABLES
 	 */
-	freeGrid(grid);
+	freePopulation(pop);
 	iniparser_freedict(ini);
 
 	/*
 	 * FINALIZE THIRD PARTY LIBRARIES
 	 */
-<<<<<<< HEAD
 	gsl_rng_free(rng);
 	msg(STATUS|ONCE,"PINC completed successfully!"); // Needs MPI
-=======
-	msg(STATUS,"PINC completed successfully!"); // Needs MPI
->>>>>>> 18c05ac6
 	MPI_Finalize();
 
 	return 0;
