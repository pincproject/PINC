--- conflicted
+++ resolved
@@ -2277,15 +2277,10 @@
 		tStart(t);
 
 		// Move particles
-<<<<<<< HEAD
-		puMove(pop);
-        //oObjectParticleInteraction(pop, obj);
-=======
 		// oRayTrace(pop, obj, deltaRho); <- do we need this still???
 
 		puMove(pop); //puMove(pop, obj); Do not change functions such that PINC does
     // not work in other run modes!
->>>>>>> 1baaa9d0
 
 		//add influx of new particles on boundary
 		pPurgeGhost(pop, rho);
