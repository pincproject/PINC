--- conflicted
+++ resolved
@@ -1,83 +1,75 @@
-;
-; @file			input.ini
-; @brief		PINC input file template.
-; @author		Sigvald Marholm <sigvaldm@fys.uio.no>
-;
-
-[files]
-objects = sphere.txt, sphere2.txt		; paths to objects
-output = data/							; data file path (including filename prefix)
-
-[msgfiles]
-parsedump = parsedump.txt				; Info on how input was parsed
-
-[time]
-<<<<<<< HEAD
-nTimeSteps = 10000;123070						; Number of time steps
-=======
-nTimeSteps = 10;123070						; Number of time steps
->>>>>>> f7ec4c3e
-timeStep = 6.5e-9;8.13e-10; vth_e = 0.5 ;1.626e-9;							; Time step (in 1/omega_p of specie 0)
-
-; Use comma-separated lists to specify several dimensions.
-[grid]
-nDims=3
-nSubdomains=2,2,2						; Number of subdomains
-nEmigrantsAlloc=1 pc, 2 pc, 4 pc		; Number of particles to allocate for (corner, edge, face)
-<<<<<<< HEAD
-trueSize=16,16,16						; Number of (true) grid points per MPI node
-=======
-trueSize=64,64,64						; Number of (true) grid points per MPI node
->>>>>>> f7ec4c3e
-stepSize=0.02							; Cell size (in Debye lengths of specie 0)
-nGhostLayers = 1						; Number of Ghost points [x_min, y_min,...,x_max,...]
-thresholds=0.1						; Thresholds for particle migration
-boundaries = DIRICHLET,DIRICHLET,DIRICHLET,DIRICHLET,DIRICHLET,DIRICHLET				; Boundary conditions at edges
-;boundaries = NEUMANN,NEUMANN,NEUMANN,NEUMANN,NEUMANN,NEUMANN
-;boundaries = DIRICHLET,PERIODIC,PERIODIC,DIRICHLET,PERIODIC,PERIODIC
-;boundaries = PERIODIC
-
-; Domain size computed as (nSubdomains*trueSize-1)*stepSize
-
-[fields]
-BExt=-10.9e-6,0,-15.56e-6 								; Externally imposed B-field
-EExt=0,0,0								; Externally imposed E-field
-
-[population]
-; Use comma-separated lists to specify several species.
-; The first specie is used for normalizing
-nSpecies = 2
-nParticles = 24 pc
-nAlloc = 52 pc							; Number of particles to allocate memory for
-charge = -1.60217662e-19,1.60217662e-19;-1,1;
-mass = 9.10938356e-31,2.6566962e-26;1,1836;
-density = 7.4e10,7.4e10
-drift = 7500,0,0,7500,0,0;334898,0,0,334898,0,0;30750,0,0,30750,0,0
-perturbAmplitude = 1e-5,0,0,0,0,0
-perturbMode = 1,0,0,0,0,0
-thermalVelocity = 334905,1961
-maxVel = 1
-
-[methods]
-; Which solvers/algorithms to use?!
-mode = oMode
-normalization = SI
-poisson = mgSolver
-acc = puBoris3D1KETEST
-distr = puDistr3D1
-migrate = puExtractEmigrants3DOpen
-
-[multigrid]
-; Specific parameters of each algorithm? E.g. depth of MG, BCs
-cycle           = mgVRecursive     ; Choice of mg cycle type
-preSmooth       = gaussSeidelRBND	   ; Choice of presmoother method 
-postSmooth      = gaussSeidelRBND	   ; Choice of postsmoother method
-coarseSolver    = gaussSeidelRBND    ; Choice of coarse grid solver
-mgLevels        = 6				   ; Number of Multigrid levels
-mgCycles        = 5			   ; Number of cycles
-nPreSmooth      = 10			   ; Number of iterations for the presmoother
-nPostSmooth     = 10			   ; Number of iterations for the postsmoother
-nCoarseSolve    = 10
-prolongator     = bilinear		   ; Prolongation stencil
-restrictor      = halfWeight	   ; Restrictor stencil
-runNumber		= 0.0              ; Only for MG Run modes
+;
+; @file			input.ini
+; @brief		PINC input file template.
+; @author		Sigvald Marholm <sigvaldm@fys.uio.no>
+;
+
+[files]
+objects = sphere.txt, sphere2.txt		; paths to objects
+output = data/							; data file path (including filename prefix)
+
+[msgfiles]
+parsedump = parsedump.txt				; Info on how input was parsed
+
+[time]
+nTimeSteps = 10000;123070						; Number of time steps
+timeStep = 6.5e-9;8.13e-10; vth_e = 0.5 ;1.626e-9;							; Time step (in 1/omega_p of specie 0)
+
+; Use comma-separated lists to specify several dimensions.
+[grid]
+nDims=3
+nSubdomains=2,2,2						; Number of subdomains
+nEmigrantsAlloc=1 pc, 2 pc, 4 pc		; Number of particles to allocate for (corner, edge, face)
+trueSize=64,64,64						; Number of (true) grid points per MPI node
+stepSize=0.02							; Cell size (in Debye lengths of specie 0)
+nGhostLayers = 1						; Number of Ghost points [x_min, y_min,...,x_max,...]
+thresholds=0.1						; Thresholds for particle migration
+boundaries = DIRICHLET,DIRICHLET,DIRICHLET,DIRICHLET,DIRICHLET,DIRICHLET				; Boundary conditions at edges
+;boundaries = NEUMANN,NEUMANN,NEUMANN,NEUMANN,NEUMANN,NEUMANN
+;boundaries = DIRICHLET,PERIODIC,PERIODIC,DIRICHLET,PERIODIC,PERIODIC
+;boundaries = PERIODIC
+
+; Domain size computed as (nSubdomains*trueSize-1)*stepSize
+
+[fields]
+BExt=-10.9e-6,0,-15.56e-6 								; Externally imposed B-field
+EExt=0,0,0								; Externally imposed E-field
+
+[population]
+; Use comma-separated lists to specify several species.
+; The first specie is used for normalizing
+nSpecies = 2
+nParticles = 24 pc
+nAlloc = 52 pc							; Number of particles to allocate memory for
+charge = -1.60217662e-19,1.60217662e-19;-1,1;
+mass = 9.10938356e-31,2.6566962e-26;1,1836;
+density = 7.4e10,7.4e10
+drift = 7500,0,0,7500,0,0;334898,0,0,334898,0,0;30750,0,0,30750,0,0
+perturbAmplitude = 1e-5,0,0,0,0,0
+perturbMode = 1,0,0,0,0,0
+thermalVelocity = 334905,1961
+maxVel = 1
+
+[methods]
+; Which solvers/algorithms to use?!
+mode = oMode
+normalization = SI
+poisson = mgSolver
+acc = puBoris3D1KETEST
+distr = puDistr3D1
+migrate = puExtractEmigrants3DOpen
+
+[multigrid]
+; Specific parameters of each algorithm? E.g. depth of MG, BCs
+cycle           = mgVRecursive     ; Choice of mg cycle type
+preSmooth       = gaussSeidelRBND	   ; Choice of presmoother method 
+postSmooth      = gaussSeidelRBND	   ; Choice of postsmoother method
+coarseSolver    = gaussSeidelRBND    ; Choice of coarse grid solver
+mgLevels        = 6				   ; Number of Multigrid levels
+mgCycles        = 5			   ; Number of cycles
+nPreSmooth      = 10			   ; Number of iterations for the presmoother
+nPostSmooth     = 10			   ; Number of iterations for the postsmoother
+nCoarseSolve    = 10
+prolongator     = bilinear		   ; Prolongation stencil
+restrictor      = halfWeight	   ; Restrictor stencil
+runNumber		= 0.0              ; Only for MG Run modes