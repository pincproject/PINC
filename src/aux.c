/**
 * @file		aux.c
 * @brief		Small auxiliary functions
 * @author		Sigvald Marholm <sigvaldm@fys.uio.no>
 *
 * Small auxiliary functions.
 */
#define _XOPEN_SOURCE 700

#include "core.h"
#include <time.h>
#include <mpi.h>
#include <stdarg.h>
#include <math.h>

/******************************************************************************
 * LOCAL FUNCTION DECLARATIONS
 *****************************************************************************/

#if _POSIX_TIMERS>0 && defined(_POSIX_MONOTONIC_CLOCK) // Linux

	unsigned long long int getNanoSec(void){

		struct timespec time;
		clock_gettime(CLOCK_MONOTONIC, &time);

		return time.tv_sec*1e9 + time.tv_nsec;
	}

#elif defined(__APPLE__) // Mac

	#include <mach/mach_time.h>

    unsigned long long int getNanoSec(void){

		// needed to convert mach_absolute time to something meaningful
	    mach_timebase_info_data_t timebase;
	    mach_timebase_info(&timebase);

		uint64_t clock = mach_absolute_time();
		uint64_t nanosecs = clock * (uint64_t)timebase.numer / (uint64_t)timebase.denom;

		return nanosecs;
	}

#endif

Timer *tAlloc(){

	Timer *t = malloc(sizeof(*t));
	t->total = 0;

	return t;
}

void tFree(Timer *t){
	free(t);
}


void tStart(Timer *t){
	t->start = getNanoSec();
}

void tStop(Timer *t){
	t->total += getNanoSec() - t->start;
}

void tReset(Timer *t){
	t->total = 0;
}

void tMsg(long long int nanoSec, const char *string){

	if(nanoSec >= 1e9){
		msg(TIMER, "%s %6.2fs ", string, (double) nanoSec/1e9);
	} else if(nanoSec>1e6) {
		msg(TIMER, "%s %6.2fms ", string, (double) nanoSec/1e6);
	} else if(nanoSec>1e3) {
		msg(TIMER, "%s %6.2fus ", string, (double) nanoSec/1e3);
	} else {
		msg(TIMER, "%s %6.2fns ", string, (double) nanoSec);
	}

}

/******************************************************************************
 * STRING FUNCTIONS
 *****************************************************************************/

char *strCatAlloc(int n, ...){

	va_list args;
	va_start(args,n);

	int len = 0;

	for(int i=0;i<n;i++){
		char *s = va_arg(args,char*);
		len += strlen(s);
	}

	va_end(args);

	char *res = malloc(len+1);	// Remember '\0'

	va_start(args,n);

	char *s = va_arg(args,char*);
	strcpy(res,s);

	for(int i=1;i<n;i++){
		s = va_arg(args,char*);
		strcat(res,s);
	}

	return res;

}

/******************************************************************************
 * ARRAY FUNCTIONS
 *****************************************************************************/

void adAdd(const double *a, const double *b, double *res, long int n){
	for(long int i=0;i<n;i++) res[i]=a[i]+b[i];
}

void aiAdd(const int *a, const int *b, int *res, long int n){
	for(long int i=0;i<n;i++) res[i]=a[i]+b[i];
}

void alAdd(const long int *a, const long int *b, long int *res, long int n){
	for(long int i=0;i<n;i++) res[i]=a[i]+b[i];
}

void adMul(const double *a, const double *b, double *res, long int n){
	for(long int i=0;i<n;i++) res[i]=a[i]*b[i];
}

void aiMul(const int *a, const int *b, int *res, long int n){
	for(long int i=0;i<n;i++) res[i]=a[i]*b[i];
}

void alMul(const long int *a, const long int *b, long int *res, long int n){
	for(long int i=0;i<n;i++) res[i]=a[i]*b[i];
}

void adScale(double *a, long int n, double value){
	for(long int i=0;i<n;i++) a[i] *= value;
}

void aiScale(int *a, long int n, int value){
	for(long int i=0;i<n;i++) a[i] *= value;
}

void alScale(long int *a, long int n, int value){
	for(long int i=0;i<n;i++) a[i] *= value;
}

void adShift(double *a, long int n, double value){
	for(long int i=0;i<n;i++) a[i] += value;
}

void aiShift(int *a, long int n, int value){
	for(long int i=0;i<n;i++) a[i] += value;
}

void alShift(long int *a, long int n, long int value){
	for(long int i=0;i<n;i++) a[i] += value;
}

double adMax(const double *a, long int n){
	double res = a[0];
	for(long int i=1;i<n;i++) if(a[i] > res) res = a[i];
	return res;
}

int aiMax(const int *a, long int n){
	int res = a[0];
	for(long int i=1;i<n;i++) if(a[i] > res) res = a[i];
	return res;
}

long int alMax(const long int *a, long int n){
	long int res = a[0];
	for(long int i=1;i<n;i++) if(a[i] > res) res = a[i];
	return res;
}

double adMin(const double *a, long int n){
	double res = a[0];
	for(long int i=1;i<n;i++) if(a[i] < res) res = a[i];
	return res;
}

int aiMin(const int *a, long int n){
	int res = a[0];
	for(long int i=1;i<n;i++) if(a[i] < res) res = a[i];
	return res;
}

long int alMin(const long int *a, long int n){
	long int res = a[0];
	for(long int i=1;i<n;i++) if(a[i] < res) res = a[i];
	return res;
}

double adExt(const double *a, long int n){
	double min = adMin(a,n);
	double max = adMax(a,n);
	return (max>-min)?max:min;
}

int aiExt(const int *a, long int n){
	int min = aiMin(a,n);
	int max = aiMax(a,n);
	return (max>-min)?max:min;
}

long int alExt(const long int *a, long int n){
	long int min = alMin(a,n);
	long int max = alMax(a,n);
	return (max>-min)?max:min;
}

double adSum(const double *a, long int n){
	double sum = 0;
	for(long int i=0;i<n;i++) sum += a[i];
	return sum;
}

long int aiSum(const int *a, long int n){
	int sum = 0;
	for(long int i=0;i<n;i++) sum += a[i];
	return sum;
}

long int alSum(const long int *a, long int n){
	long int sum = 0;
	for(long int i=0;i<n;i++) sum += a[i];
	return sum;
}

double adAvg(const double *a, long int n){
	return (double)adSum(a,n)/n;
}

double aiAvg(const int *a, long int n){
	return (double)aiSum(a,n)/n;
}

double alAvg(const long int *a, long int n){
	return (double)alSum(a,n)/n;
}

double adProd(const double *a, long int n){
	double res = 1;
	for(long int i=0;i<n;i++) res *= a[i];
	return res;
}

long int aiProd(const int *a, long int n){
	int res = 1;
	for(long int i=0;i<n;i++) res *= a[i];
	return res;
}

long int alProd(const int *a, long int n){
	long int res = 1;
	for(long int i=0;i<n;i++) res *= a[i];
	return res;
}

int adDotProd(const double *a, const double *b, long int n){
	double res = 0;
	for(long int i=0;i<n;i++) res += a[i]*b[i];
	return res;
}

int aiDotProd(const int *a, const int *b, long int n){
	int res = 0;
	for(long int i=0;i<n;i++) res += a[i]*b[i];
	return res;
}

int alDotProd(const long int *a, const long int *b, long int n){
	long int res = 0;
	for(long int i=0;i<n;i++) res += a[i]*b[i];
	return res;
}

int adEq(const double *a, const double *b, long int n, double tol){
	for(long int i=0;i<n;i++) if(fabs(a[i]-b[i])>tol) return 0;
	return 1;
}

int aiEq(const int *a, const int *b, long int n){
	for(long int i=0;i<n;i++) if(a[i]!=b[i]) return 0;
	return 1;
}

int alEq(const long int *a, const long int *b, long int n){
	for(long int i=0;i<n;i++) if(a[i]!=b[i]) return 0;
	return 1;
}

void adCumProd(const double *a, double *res, long int n){
	res[0]=1;
	for(long int i=0;i<n;i++) res[i+1]=res[i]*a[i];
}

void aiCumProd(const int *a, int *res, long int n){
	res[0]=1;
	for(long int i=0;i<n;i++) res[i+1]=res[i]*a[i];
}

void ailCumProd(const int *a, long int *res, long int n){
	res[0]=1;
	for(long int i=0;i<n;i++) res[i+1]=res[i]*a[i];
}

void alCumProd(const long int *a, long int *res, long int n){
	res[0]=1;
	for(long int i=0;i<n;i++) res[i+1]=res[i]*a[i];
}

void adCumSum(const double *a, double *res, long int n){
	res[0]=0;
	for(long int i=0;i<n;i++) res[i+1]=res[i]+a[i];
}

void aiCumSum(const int *a, int *res, long int n){
	res[0]=0;
	for(long int i=0;i<n;i++) res[i+1]=res[i]+a[i];
}

void ailCumSum(const int *a, long int *res, long int n){
	res[0]=0;
	for(long int i=0;i<n;i++) res[i+1]=res[i]+a[i];
}

void alCumSum(const long int *a, long int *res, long int n){
	res[0]=0;
	for(long int i=0;i<n;i++) res[i+1]=res[i]+a[i];
}

void adSetAll(double *a, long int n, double value){
	for(long int i=0;i<n;i++) a[i] = value;
}

void aiSetAll(int *a, long int n, int value){
	for(long int i=0;i<n;i++) a[i] = value;
}

void alSetAll(long int *a, long int n, long int value){
	for(long int i=0;i<n;i++) a[i] = value;
}

void adSet(double *a, long int n, ...){

	va_list args;
	va_start(args,n);

	for(int i=0;i<n;i++){
		double arg = va_arg(args,double);
		a[i] = arg;
	}

	va_end(args);
}

void aiSet(int *a, long int n, ...){

	va_list args;
	va_start(args,n);

	for(long int i=0;i<n;i++){
		int arg = va_arg(args,int);
		a[i] = arg;
	}

	va_end(args);
}

void alSet(long int *a, long int n, ...){

	va_list args;
	va_start(args,n);

	for(long int i=0;i<n;i++){
		int arg = va_arg(args,long int);
		a[i] = arg;
	}

	va_end(args);
}

void adPrintInner(double *a, long int inc, long int end, char *varName){

	int rank;
	MPI_Comm_rank(MPI_COMM_WORLD,&rank);

	printf("PRINT(%i): %s(1:%li:%li) = \n  [",rank,varName,inc,end);
	int i;
	for(i=0;i<end-inc;i+=inc){
<<<<<<< HEAD
		printf("%g ",a[i]);
	}
=======
		/* printf("%f ",a[i]); */
		printf("%g ",a[i]);
	}
	/* printf("%f]\n",a[i]); */
>>>>>>> c6fca3dd
	printf("%g]\n",a[i]);

}

void aiPrintInner(int *a, long int inc, long int end, char *varName){

	int rank;
	MPI_Comm_rank(MPI_COMM_WORLD,&rank);

	printf("PRINT(%i): %s(1:%li:%li) = \n  [",rank,varName,inc,end);
	int i;
	for(i=0;i<end-1;i+=inc){
		printf("%i ",a[i]);
	}
	printf("%i]\n",a[i]);

}

void alPrintInner(long int *a, long int inc, long int end, char *varName){

	int rank;
	MPI_Comm_rank(MPI_COMM_WORLD,&rank);

	printf("PRINT(%i): %s(1:%li:%li) = \n  [",rank,varName,inc,end);
	int i;
	for(i=0;i<end-1;i+=inc){
		printf("%li ",a[i]);
	}
	printf("%li]\n",a[i]);

}

/******************************************************************************
 * DEBUG HELP
 *****************************************************************************/

 void fillGridIndexes(Grid *grid){

 	msg(WARNING, "Grid is replaced with indexes");

 	long int *sizeProd = grid->sizeProd;
 	int rank = grid->rank;
 	double *val = grid->val;

 	for(long int g = 0; g < sizeProd[rank]; g++){
 		val[g] = (double) g;
 	}

 	return;
 }

void dumpTrueGrid(dictionary *ini, Grid *grid){

	int *size = grid->size;
	long int *sizeProd = grid->sizeProd;
	int nDims = grid->rank -1;

	msg(STATUS, "Dumps grid to parsefile");
	if(nDims == 3){
		fMsg(ini,"parsedump", "\nDump of 3D grid: (%dx%dx%d) \n \n",
 		 			size[1], size[2], size[3]);
		//Cycles trough and prints the grid (not optimized)
		int p;
		for(int l = 1; l < size[3]-1; l++){
			fMsg(ini, "parsedump", "\t\t\t l = %d \n", l);
			for(int k = size[2] - 2; k > 0; k--){ //y-rows
				for(int j = 1; j < size[1]-1; j++){ //x-rows
					p = j*sizeProd[1] + k*sizeProd[2] + l*sizeProd[3];
					fMsg(ini,"parsedump", "%3.1f, ",  grid->val[p]);
				}
				fMsg(ini,"parsedump", "\n\n");
			}
		}
	} else if(nDims==2) {
		fMsg(ini,"parsedump", "2D grid: (%dx%d): \n",
		 			size[1], size[2]);
		int p;
		for(int k = size[2] - 2; k > 0; k--){ //y-rows
			for(int j = 1; j < size[1]-1; j++){ //x-rows
				p = j*size[0] + k*size[1];
				fMsg(ini,"parsedump", "%3.1f \t", grid->val[p]);
			}
			fMsg(ini,"parsedump", "\n");
		}

	}

	return;
}

void dumpWholeGrid(dictionary *ini, Grid *grid){

    int *size = grid->size;
    long int *sizeProd = grid->sizeProd;
    int nDims = grid->rank -1;

    msg(STATUS, "Dumps grid to parsefile");
    if(nDims == 3){
	   fMsg(ini,"parsedump", "\nDump of 3D grid: (%dx%dx%d) \n \n",
 				   size[1], size[2], size[3]);
	   //Cycles trough and prints the grid (not optimized)
	   int p;
	   for(int l = 0; l < size[3]; l++){
		   fMsg(ini, "parsedump", "\t\t\t l = %d \n", l);
		   for(int k = size[2] - 1; k > -1; k--){ //y-rows
			   for(int j = 0; j < size[1]; j++){ //x-rows
				   p = j*sizeProd[1] + k*sizeProd[2] + l*sizeProd[3];
				   fMsg(ini,"parsedump", "%3.1f, ",  grid->val[p]);
			   }
			   fMsg(ini,"parsedump", "\n\n");
		   }
	   }
	} else if(nDims==2) {
	   fMsg(ini,"parsedump", "2D grid: (%dx%d): \n",
				   size[1], size[2]);
	   int p;
	   for(int k = size[2] - 1; k > -1; k--){ //y-rows
		   for(int j = 0; j < size[1]; j++){ //x-rows
			   p = j*size[0] + k*size[1];
			   fMsg(ini,"parsedump", "%3.1f \t", grid->val[p]);
		   }
		   fMsg(ini,"parsedump", "\n");
	   }

    }

	return;
}<|MERGE_RESOLUTION|>--- conflicted
+++ resolved
@@ -404,15 +404,10 @@
 	printf("PRINT(%i): %s(1:%li:%li) = \n  [",rank,varName,inc,end);
 	int i;
 	for(i=0;i<end-inc;i+=inc){
-<<<<<<< HEAD
-		printf("%g ",a[i]);
-	}
-=======
 		/* printf("%f ",a[i]); */
 		printf("%g ",a[i]);
 	}
 	/* printf("%f]\n",a[i]); */
->>>>>>> c6fca3dd
 	printf("%g]\n",a[i]);
 
 }
